services:
  api:
    build: ./api
    container_name: ${COMPOSE_PROJECT_NAME:-jsonify2ai-main}-api-1
    ports:
      - "${PORT_API:-8082}:8082"
    volumes:
      - ./data:/app/data
    env_file:
      - ./.env
    environment:
      - PORT_API=${PORT_API:-8082}
      - DOCS_DIR=/app/data/documents
      - GIN_MODE=${GIN_MODE:-release}
      - GIN_TRUSTED_PROXIES=${GIN_TRUSTED_PROXIES:-}
    restart: unless-stopped
  worker:
    build: ./worker
    image: jsonify2ai-worker:latest
    ports: ["8090:8090"]
<<<<<<< HEAD
    volumes:
      - ./data:/app/data
    environment:
      QDRANT_URL: ${QDRANT_URL}
      OLLAMA_URL: ${OLLAMA_URL}
      EMBED_DEV_MODE: ${EMBED_DEV_MODE:-0}
      IMAGES_CAPTION: ${IMAGES_CAPTION:-0}
=======
    environment:
      QDRANT_URL: ${QDRANT_URL}
      OLLAMA_URL: ${OLLAMA_URL}
      EMBED_DEV_MODE: ${EMBED_DEV_MODE}
      IMAGES_CAPTION: ${IMAGES_CAPTION}
>>>>>>> 2eb4c47a
      ASK_MODE: ${ASK_MODE}
      ASK_MODEL: ${ASK_MODEL}
    healthcheck:
      test: ["CMD","curl","-fsS","http://localhost:8090/health"]
      interval: 10s
      timeout: 3s
      retries: 10

networks:
  default:
    driver: bridge<|MERGE_RESOLUTION|>--- conflicted
+++ resolved
@@ -18,7 +18,7 @@
     build: ./worker
     image: jsonify2ai-worker:latest
     ports: ["8090:8090"]
-<<<<<<< HEAD
+
     volumes:
       - ./data:/app/data
     environment:
@@ -26,13 +26,13 @@
       OLLAMA_URL: ${OLLAMA_URL}
       EMBED_DEV_MODE: ${EMBED_DEV_MODE:-0}
       IMAGES_CAPTION: ${IMAGES_CAPTION:-0}
-=======
+
     environment:
       QDRANT_URL: ${QDRANT_URL}
       OLLAMA_URL: ${OLLAMA_URL}
       EMBED_DEV_MODE: ${EMBED_DEV_MODE}
       IMAGES_CAPTION: ${IMAGES_CAPTION}
->>>>>>> 2eb4c47a
+
       ASK_MODE: ${ASK_MODE}
       ASK_MODEL: ${ASK_MODEL}
     healthcheck:
