import { useEffect, useState, useRef } from 'react'
import ThemeControls from "./ThemeControls";
import { applyTheme, loadTheme } from "./theme";
import './App.css'
import { uploadFile, doSearch, askQuestion, fetchStatus, fetchDocuments, exportJson, exportZip, apiRequest, fetchJsonPreview, collectionForKind, deleteDocument } from './api'
import { API_BASE } from './api';
import QuickActions from './QuickActions';
import AssistantOutput from './AssistantOutput';
import LLMOnboardingPanel from './LLMOnboardingPanel';
import IngestionActivity from './components/IngestionActivity';
import AskPanel from './components/AskPanel';
import DocumentList from './components/DocumentList';
import DocumentDrawer from './components/DocumentDrawer';

const BUILD_STAMP = "beast-2 / 2025-12-23 / commit 39ed9bb";

type IngestActivityItem = {
  id: string;
  filename: string;
  status: 'processed' | 'skipped' | 'error' | 'processing';
  reason: string;
  chunks: number;
  images: number;
  started_at: string;
  finished_at?: string;
  kind: string;
  path: string;
}

type Status = {
  ok: boolean;
  counts: { chunks: number; images: number; total?: number };
  // Telemetry fields (optional)
  uptime_s?: number;
  ingest_total?: number;
  ingest_failed?: number;
  watcher_triggers_total?: number;
  export_total?: number;
  ask_synth_total?: number;
  // Recent ingest activity (optional)
  ingest_recent?: IngestActivityItem[];
  // LLM status
  llm?: { provider?: string; model?: string; reachable?: boolean; synth_total?: number };
}
type Hit = { id: string; score: number; text?: string; caption?: string; path?: string; idx?: number; kind?: string; document_id?: string }

type Document = { document_id: string; kinds: string[]; paths: string[]; counts: Record<string, number> }
const apiBase = API_BASE
type AskResp = { ok: boolean; mode: 'search' | 'llm'; model?: string; answer?: string; final?: string; sources?: Hit[]; answers?: Hit[]; error?: string }

type IngestionEvent = {
  timestamp: number; // Date.now()
  filename: string;
  status: 'uploading' | 'indexing' | 'processed' | 'skipped' | 'error';
  chunks?: number;
  skip_reason?: string;
  skip_message?: string;
  error?: string;
  document_id?: string; // short version (first 8 chars)
}


function HealthChip() {
  const [state, setState] = useState<"checking"|"ok"|"warn">("checking");
  useEffect(() => {
    let alive = true;
    (async () => {
      try {
        const r = await fetch(`${API_BASE}/health/full`, { method: "GET" });
        if (!alive) return;
        setState(r.ok ? "ok" : "warn");
      } catch { setState("warn"); }
    })();
    return () => { alive = false; };
  }, []);
  const bg = state==="ok" ? "#c6f6d5" : state==="checking" ? "#fefcbf" : "#fed7d7";
  const label = state==="ok" ? "API: healthy" : state==="checking" ? "API: checking" : "API: unreachable";
  return <span style={{background:bg, padding:"2px 8px", borderRadius:12, fontSize:12, marginLeft:8}}>{label}</span>;
}

function LLMChip({ status }: { status: Status | null }) {
  if (!status || !status.llm) {
    return null; // Non-blocking: show nothing if LLM status is missing
  }

  const provider = status.llm.provider || "none";
  const reachable = status.llm.reachable === true;

  // Determine state: on, offline, or off
  let isOn = false;
  let isOffline = false;
  let label = "LLM: off";

  if (provider === "ollama") {
    if (reachable) {
      isOn = true;
      label = "LLM: on (ollama)";
    } else {
      isOffline = true;
      label = "LLM: offline";
    }
  }

  const bg = isOn ? "#e0f2fe" : isOffline ? "#fef3c7" : "#f3f4f6";
  const color = isOn ? "#0369a1" : isOffline ? "#92400e" : "#6b7280";
  const borderColor = isOn ? "#bae6fd" : isOffline ? "#fde68a" : "#d1d5db";

  return <span style={{background:bg, color:color, padding:"2px 8px", borderRadius:12, fontSize:12, marginLeft:8, border:`1px solid ${borderColor}`}}>{label}</span>;
}

function sleep(ms: number) {
  return new Promise(r => setTimeout(r, ms));
}

function visible(): boolean {
  return typeof document !== "undefined" ? document.visibilityState === "visible" : true;
}

async function waitForProcessed(oldTotal: number, timeoutMs = 20000, intervalMs = 4000) {
  const t0 = Date.now();
  while (Date.now() - t0 < timeoutMs) {
    if (!visible()) { await sleep(500); continue; }
    const s = await fetchStatus().catch(() => null);
    const total = s?.counts?.total ?? 0;
    if (total > oldTotal) return { ok: true, total };
    await sleep(intervalMs);
  }
  return { ok: false };
}

async function waitForDocumentIndexed(document_id: string, timeoutMs = 15000): Promise<{ok: boolean, chunks?: number}> {
  const t0 = Date.now();
  const pollInterval = 1500; // Poll every 1.5 seconds
  while (Date.now() - t0 < timeoutMs) {
    if (!visible()) { await sleep(500); continue; }
    try {
      const docs = await fetchDocuments();
      const doc = docs.find((d: Document) => d.document_id === document_id);
      if (doc) {
        // Calculate total chunks from counts object
        const totalChunks = Object.values(doc.counts || {}).reduce((sum: number, count: unknown) => sum + (typeof count === 'number' ? count : 0), 0);
        if (totalChunks > 0) {
          return { ok: true, chunks: totalChunks };
        }
      }
    } catch (err) {
      // Continue polling on error
    }
    await sleep(pollInterval);
  }
  return { ok: false };
}


async function downloadZip(documentId: string, collection: string = 'jsonify2ai_chunks') {
  try {
    const url = `/export/archive?document_id=${encodeURIComponent(documentId)}&collection=${encodeURIComponent(collection)}`
    const response = await apiRequest(url, { method: 'GET' }, true)
    if (!response.ok) {
      throw new Error(`Export failed: ${response.status}`)
    }
    const blob = await response.blob()
    const blobUrl = window.URL.createObjectURL(blob)
    window.open(blobUrl, '_blank')
    // Clean up blob URL after a delay
    setTimeout(() => window.URL.revokeObjectURL(blobUrl), 1000)
  } catch (err) {
    console.error('Export ZIP failed:', err)
  }
}

function collectionForDoc(d: Document) {
  return (d.kinds || []).includes("image") ? "jsonify2ai_images_768" : "jsonify2ai_chunks";
}

function getDocumentStatus(doc: Document): 'indexed' | 'pending' {
  const totalChunks = Object.values(doc.counts || {}).reduce((sum: number, count: unknown) => sum + (typeof count === 'number' ? count : 0), 0);
  return totalChunks > 0 ? 'indexed' : 'pending';
}

function copyToClipboard(text: string) {
  navigator.clipboard.writeText(text).then(() => {
    // Toast will be shown by caller
  }).catch(() => {
    // Fallback for older browsers
    const textArea = document.createElement('textarea');
    textArea.value = text;
    document.body.appendChild(textArea);
    textArea.select();
    document.execCommand('copy');
    document.body.removeChild(textArea);
  });
}

function generateSuggestionChips(
  askScope: 'doc' | 'all',
  activeDoc: Document | null
): string[] {
  if (askScope === 'doc' && activeDoc) {
    // Get filename and extension
    const path = activeDoc.paths[0] || '';
    const filename = path.split('/').pop() || path;
    const ext = filename.split('.').pop()?.toLowerCase() || '';
    const kind = activeDoc.kinds[0] || 'text';

    // Generate file-type-specific prompts
    if (ext === 'md' || ext === 'txt' || kind === 'text') {
      return [
        `Summarize ${filename}`,
        `What are the key points in ${filename}?`,
        `Extract action items from ${filename}`,
        `Create a checklist from ${filename}`,
        `What is the main topic of ${filename}?`
      ];
    } else if (ext === 'pdf' || kind === 'pdf') {
      return [
        `Summarize ${filename}`,
        `What are the key requirements in ${filename}?`,
        `Extract important points from ${filename}`,
        `What topics are covered in ${filename}?`,
        `Create a glossary from ${filename}`
      ];
    } else {
      // Generic for other types
      return [
        `Summarize ${filename}`,
        `What are the key points in ${filename}?`,
        `Extract important information from ${filename}`
      ];
    }
  } else {
    // Global scope: retrieval-first questions
    return [
      "Which documents mention this topic?",
      "Show the best matching excerpts about this",
      "List top related files for this query",
      "Find documents containing this information",
      "What files discuss this subject?"
    ];
  }
}

function App() {
  const [s, setS] = useState<Status | null>(null)
  const [q, setQ] = useState('')
  const [kind, setKind] = useState<'text' | 'pdf' | 'image' | 'audio'>('text')
  const [res, setRes] = useState<Hit[]>([])
  const [msg, setMsg] = useState<string>('')
  const [busy, setBusy] = useState(false)
  const [askQ, setAskQ] = useState('')
  const [ans, setAns] = useState<AskResp | null>(null)
  const [askError, setAskError] = useState<string | null>(null)
  const [uploadBusy, setUploadBusy] = useState(false)
  const [demoLoading, setDemoLoading] = useState(false)
  const [toast, setToast] = useState<string | null>(null)
  const [lastDoc, setLastDoc] = useState<{id:string, kind:string} | null>(null)
  const [docs, setDocs] = useState<Document[]>([])
  const [recentDocs, setRecentDocs] = useState<Hit[]>([])
  const [searchLoading, setSearchLoading] = useState(false)
  const [askLoading, setAskLoading] = useState(false)
  const [previewDocId, setPreviewDocId] = useState<string | null>(null)
  const [previewLines, setPreviewLines] = useState<string[] | null>(null)
  const [previewLoading, setPreviewLoading] = useState(false)
  const [previewError, setPreviewError] = useState<string | null>(null)
  const [quickActionResult, setQuickActionResult] = useState<AskResp | null>(null)
  const [quickActionsLoading, setQuickActionsLoading] = useState<string | null>(null)
  const [quickActionName, setQuickActionName] = useState<string | null>(null)
  const [quickActionError, setQuickActionError] = useState<string | null>(null)
  const [uploadResult, setUploadResult] = useState<{
    filename: string;
    status: 'uploading' | 'processed' | 'skipped' | 'error' | 'indexing';
    document_id?: string;
    chunks?: number;
    skip_reason?: string;
    error?: string;
  } | null>(null)
  const [activityFeed, setActivityFeed] = useState<IngestionEvent[]>([])
  const [showDropzoneHelp, setShowDropzoneHelp] = useState(false)
  const [activeDocId, setActiveDocId] = useState<string | null>(null)
  const [askScope, setAskScope] = useState<'doc' | 'all'>('all')
  const [answerMode, setAnswerMode] = useState<'retrieve' | 'synthesize'>('retrieve')
  const [showWhatIsThis, setShowWhatIsThis] = useState(false)
  const [docSearchFilter, setDocSearchFilter] = useState('')
  const [docSortBy, setDocSortBy] = useState<'newest' | 'oldest' | 'most-chunks'>('newest')
  const [timeFilter, setTimeFilter] = useState<'all' | '24h' | '7d' | '30d'>('all')
  const [openMenuDocId, setOpenMenuDocId] = useState<string | null>(null)
  const [drawerDocId, setDrawerDocId] = useState<string | null>(null)
  const [selectedDocIds, setSelectedDocIds] = useState<Set<string>>(new Set())
  const currentFetchDocIdRef = useRef<string | null>(null)
  const askInputRef = useRef<HTMLInputElement>(null)

  // Apply saved theme on mount
  useEffect(() => { try { applyTheme(loadTheme()); } catch {} }, [])

  // Log build stamp on app start
  useEffect(() => {
    console.log("[jsonify2ai] BUILD:", BUILD_STAMP);
  }, [])

  function showToast(msg: string, isError = false) {
    setToast(msg);
    setTimeout(() => setToast(null), isError ? 5000 : 3000);
  }

  // Activity feed localStorage helpers
  const ACTIVITY_STORAGE_KEY = "jsonify2ai.activity";
  const MAX_ACTIVITY_EVENTS = 10;

  function loadActivityFeed(): IngestionEvent[] {
    try {
      const raw = localStorage.getItem(ACTIVITY_STORAGE_KEY);
      if (raw) {
        const events = JSON.parse(raw) as IngestionEvent[];
        // Limit to MAX_ACTIVITY_EVENTS, newest first
        return events.slice(0, MAX_ACTIVITY_EVENTS);
      }
    } catch {}
    return [];
  }

  function saveActivityFeed(events: IngestionEvent[]) {
    try {
      // Limit to MAX_ACTIVITY_EVENTS, newest first
      const limited = events.slice(0, MAX_ACTIVITY_EVENTS);
      localStorage.setItem(ACTIVITY_STORAGE_KEY, JSON.stringify(limited));
    } catch {}
  }

  function addActivityEvent(event: IngestionEvent) {
    setActivityFeed(prev => {
      // Add new event at the beginning (newest first)
      const updated = [event, ...prev].slice(0, MAX_ACTIVITY_EVENTS);
      saveActivityFeed(updated);
      return updated;
    });
  }

  function updateActivityEvent(filename: string, updates: Partial<IngestionEvent>) {
    setActivityFeed(prev => {
      // Find the first (most recent) event with matching filename
      const index = prev.findIndex(e => e.filename === filename);
      if (index === -1) {
        // Event not found, return unchanged
        return prev;
      }
      // Update only the first matching event (most recent)
      const updated = [...prev];
      updated[index] = { ...updated[index], ...updates };
      saveActivityFeed(updated);
      return updated;
    });
  }

  function clearActivityFeed() {
    setActivityFeed([]);
    try {
      localStorage.removeItem(ACTIVITY_STORAGE_KEY);
    } catch {}
  }

  // Active document localStorage helpers
  const ACTIVE_DOC_STORAGE_KEY = "jsonify2ai.activeDoc";
  const ASK_SCOPE_STORAGE_KEY = "jsonify2ai.askScope";
  const ANSWER_MODE_STORAGE_KEY = "jsonify2ai.answerMode";

  function loadActiveDocId(): string | null {
    try {
      const raw = localStorage.getItem(ACTIVE_DOC_STORAGE_KEY);
      if (raw) {
        return raw;
      }
    } catch {}
    return null;
  }

  function saveActiveDocId(docId: string | null) {
    try {
      if (docId) {
        localStorage.setItem(ACTIVE_DOC_STORAGE_KEY, docId);
      } else {
        localStorage.removeItem(ACTIVE_DOC_STORAGE_KEY);
      }
    } catch {}
  }

  function loadAskScope(): 'doc' | 'all' {
    try {
      const raw = localStorage.getItem(ASK_SCOPE_STORAGE_KEY);
      if (raw === 'doc' || raw === 'all') {
        return raw;
      }
    } catch {}
    return 'all'; // Default to 'all' for backward compatibility
  }

  function saveAskScope(scope: 'doc' | 'all') {
    try {
      localStorage.setItem(ASK_SCOPE_STORAGE_KEY, scope);
    } catch {}
  }

  function loadAnswerMode(llmReachable: boolean, scope: 'doc' | 'all'): 'retrieve' | 'synthesize' {
    try {
      // Use scope-specific key to store preferences per scope
      const scopeKey = `${ANSWER_MODE_STORAGE_KEY}.${scope}`;
      const raw = localStorage.getItem(scopeKey);
      if (raw === 'retrieve' || raw === 'synthesize') {
        // If LLM is off, force retrieve
        if (!llmReachable && raw === 'synthesize') {
          return 'retrieve';
        }
        return raw;
      }
    } catch {}
    // Default behavior based on scope and LLM
    if (scope === 'all') {
      return 'retrieve';
    } else {
      // Doc scope: synthesize if LLM is on, else retrieve
      return llmReachable ? 'synthesize' : 'retrieve';
    }
  }

  function saveAnswerMode(mode: 'retrieve' | 'synthesize', scope: 'doc' | 'all') {
    try {
      // Store preference per scope
      const scopeKey = `${ANSWER_MODE_STORAGE_KEY}.${scope}`;
      localStorage.setItem(scopeKey, mode);
    } catch {}
  }

  // Helper function to get active document based on priority
  // When strictMode is true (doc scope), only returns doc if explicitly selected (previewDocId or activeDocId)
  function getActiveDocument(strictMode: boolean = false): Document | null {
    // Priority 1: previewDocId if exists and doc found
    if (previewDocId) {
      const doc = docs.find(d => d.document_id === previewDocId);
      if (doc) return doc;
    }
    // Priority 2: activeDocId from state if set and doc exists
    if (activeDocId) {
      const doc = docs.find(d => d.document_id === activeDocId);
      if (doc) return doc;
    }
    // Priority 3: Most recent doc (first in list) - only if not in strict mode
    if (!strictMode && docs.length > 0) {
      return docs[0];
    }
    return null;
  }

  const handleQuickActionComplete = (result: AskResp, actionName: string) => {
    setQuickActionResult(result);
    setQuickActionName(actionName);
    setQuickActionsLoading(null);
    setQuickActionError(null); // Clear any previous errors on success
  }

  const handleQuickActionError = (error: string, actionName: string) => {
    // If error is empty string, clear the error state (used when starting new action)
    if (error === '') {
      setQuickActionError(null);
      setQuickActionResult(null);
      return;
    }
    setQuickActionError(error);
    setQuickActionName(actionName);
    setQuickActionsLoading(null);
    setQuickActionResult(null); // Clear any previous results on error
  }

  useEffect(() => {
    loadStatus()
    loadDocuments()
    loadRecentDocuments()
    // Load activity feed from localStorage
    const saved = loadActivityFeed();
    setActivityFeed(saved);
    // Load active doc and scope from localStorage
    const savedActiveDoc = loadActiveDocId();
    const savedScope = loadAskScope();
    setActiveDocId(savedActiveDoc);
    setAskScope(savedScope);
    // Load answerMode (will be updated when status loads)
    const llmReachable = s?.llm?.reachable === true;
    const initialAnswerMode = loadAnswerMode(llmReachable, savedScope);
    setAnswerMode(initialAnswerMode);
  }, [])

  // Update answerMode when scope or LLM status changes
  useEffect(() => {
    const llmReachable = s?.llm?.reachable === true;
    const newMode = loadAnswerMode(llmReachable, askScope);
    // Only update if different to avoid unnecessary saves
    if (newMode !== answerMode) {
      setAnswerMode(newMode);
      saveAnswerMode(newMode, askScope);
    }
    // eslint-disable-next-line react-hooks/exhaustive-deps
  }, [askScope, s?.llm?.reachable])

  // Validate activeDocId exists in docs list after docs load
  useEffect(() => {
    if (activeDocId) {
      if (docs.length === 0) {
        // All documents deleted, clear activeDocId and reset scope
        setActiveDocId(null);
        saveActiveDocId(null);
        if (askScope === 'doc') {
          setAskScope('all');
          saveAskScope('all');
        }
      } else {
        // Check if the active doc still exists
        const docExists = docs.some(d => d.document_id === activeDocId);
        if (!docExists) {
          // Active doc no longer exists, clear it
          setActiveDocId(null);
          saveActiveDocId(null);
          // Reset askScope to 'all' if it was set to 'doc'
          if (askScope === 'doc') {
            setAskScope('all');
            saveAskScope('all');
          }
        }
      }
    }
  }, [docs, activeDocId, askScope])

  // Close overflow menu on outside click
  useEffect(() => {
    if (openMenuDocId) {
      const handleClickOutside = (e: MouseEvent) => {
        const target = e.target as HTMLElement;
        if (!target.closest('[data-menu-container]')) {
          setOpenMenuDocId(null);
        }
      };
      document.addEventListener('mousedown', handleClickOutside);
      return () => document.removeEventListener('mousedown', handleClickOutside);
    }
  }, [openMenuDocId])

  // Close drawer if document no longer exists
  useEffect(() => {
    if (drawerDocId) {
      const docExists = docs.some(d => d.document_id === drawerDocId);
      if (!docExists) {
        setDrawerDocId(null);
      }
    }
  }, [drawerDocId, docs])

  // Re-match document_ids in activityFeed when docs change
  useEffect(() => {
    if (docs.length === 0) return;
    setActivityFeed(prev => {
      return prev.map(event => {
        if (event.document_id) return event; // Already matched
        // Try to match by filename
        const matchedDoc = docs.find(d =>
          d.paths.some(p => {
            const pathParts = p.split('/');
            const filename = pathParts[pathParts.length - 1];
            return filename === event.filename;
          })
        );
        if (matchedDoc) {
          return { ...event, document_id: matchedDoc.document_id };
        }
        return event;
      });
    });
  }, [docs])

  const loadStatus = async () => {
    const j = await fetchStatus()
    setS(j)

    // Merge ingest_recent from status into activityFeed
    if (j?.ingest_recent && Array.isArray(j.ingest_recent)) {
      const newEvents: IngestionEvent[] = j.ingest_recent.map((item: IngestActivityItem) => {
        // Map worker activity to IngestionEvent format
        const timestamp = item.finished_at || item.started_at;
        const timestampMs = timestamp ? new Date(timestamp).getTime() : Date.now();

        // Try to find document_id by matching path with existing documents
        let document_id: string | undefined;
        if (item.path && docs.length > 0) {
          // Try to match by path (remove "data/dropzone/" prefix if present)
          const cleanPath = item.path.replace(/^data\/dropzone\//, '');
          const matchedDoc = docs.find(d =>
            d.paths.some(p => {
              const docPath = p.replace(/^data\/dropzone\//, '');
              return docPath === cleanPath || docPath.includes(cleanPath) || cleanPath.includes(docPath);
            })
          );
          if (matchedDoc) {
            document_id = matchedDoc.document_id;
          }
        }

        return {
          timestamp: timestampMs,
          filename: item.filename,
          status: item.status === 'processing' ? 'indexing' : item.status,
          chunks: item.chunks > 0 ? item.chunks : undefined,
          images: item.images > 0 ? item.images : undefined, // Add images count for image files
          skip_reason: item.status === 'skipped' ? item.reason : undefined,
          error: item.status === 'error' ? item.reason : undefined,
          document_id: document_id,
          activity_id: item.id, // Store activity_id for deduplication
        } as IngestionEvent & { activity_id?: string; images?: number };
      });

      // Merge with existing activityFeed, avoiding duplicates by activity_id
      setActivityFeed(prev => {
        const existingIds = new Set(prev.map(e => (e as any).activity_id).filter(Boolean));
        const newUnique = newEvents.filter(e => {
          const aid = (e as any).activity_id;
          return !aid || !existingIds.has(aid);
        });
        // Keep most recent first, limit to last 100
        const merged = [...newUnique, ...prev].slice(0, 100);
        // Re-match document_ids now that we have the full list
        return merged.map(event => {
          if (event.document_id || !(event as any).activity_id) return event;
          // Try to match by filename if path matching didn't work
          const matchedDoc = docs.find(d =>
            d.paths.some(p => {
              const pathParts = p.split('/');
              const filename = pathParts[pathParts.length - 1];
              return filename === event.filename;
            })
          );
          if (matchedDoc) {
            return { ...event, document_id: matchedDoc.document_id };
          }
          return event;
        });
      });
    }
  }

  // Helper to compute ISO-8601 UTC timestamp for time filters
  const getTimeFilterISO = (filter: 'all' | '24h' | '7d' | '30d'): string | undefined => {
    if (filter === 'all') return undefined;
    const now = new Date();
    const hoursAgo = filter === '24h' ? 24 : filter === '7d' ? 24 * 7 : 24 * 30;
    const past = new Date(now.getTime() - hoursAgo * 60 * 60 * 1000);
    return past.toISOString();
  };

  const loadDocuments = async (): Promise<Document[]> => {
    try {
      const j = await fetchDocuments()
      setDocs(j)
      return j
    } catch (err: any) {
      // Log detailed error information for debugging
      const errorMsg = err?.message || String(err);
      const statusMatch = errorMsg.match(/HTTP (\d+)/);
      const statusCode = statusMatch ? statusMatch[1] : 'unknown';

      console.error('Failed to fetch documents:', {
        error: errorMsg,
        statusCode: statusCode,
        fullError: err
      });

      // Set docs to empty array to avoid showing stale data
      setDocs([]);

      // Show user-friendly error message
      if (statusCode === '401' || statusCode === '403') {
        showToast('Failed to load documents: Authentication required', true);
      } else if (statusCode === '500') {
        showToast('Failed to load documents: Server error', true);
      } else {
        showToast(`Failed to load documents: ${errorMsg}`, true);
      }
      return []
    }
  }

  const loadRecentDocuments = async () => {
    try {
      // Use search with empty query to get recent documents
      const resp = await doSearch('', 'text')
      if (resp.ok && resp.results) {
        // Group by document_id and take the first hit from each document
        const seen = new Set<string>()
        const recent = resp.results.filter((hit: Hit) => {
          if (!hit.document_id || seen.has(hit.document_id)) return false
          seen.add(hit.document_id)
          return true
        }).slice(0, 5) // Limit to 5
        setRecentDocs(recent)
      }
    } catch (err) {
      console.error('Failed to fetch recent documents:', err)
    }
  }

  async function performSearch(q: string, kind: string) {
    const ingestedAfter = getTimeFilterISO(timeFilter);
    return await doSearch(q, kind, 5, ingestedAfter, undefined);
  }

  const handleAsk = async () => {
    if (!askQ.trim()) {
      showToast("Please enter a question", true);
      return;
    }

    // Check scope: if "doc" and no active doc, show toast and return
    if (askScope === 'doc') {
      const activeDoc = getActiveDocument(true); // strictMode = true for doc scope
      if (!activeDoc) {
        showToast("Preview or upload a document first", true);
        return;
      }
    }

    setAskLoading(true);
    setAskError(null);
    try {
      // Determine documentId based on scope
      const documentId = askScope === 'doc' ? getActiveDocument(true)?.document_id : undefined; // strictMode = true for doc scope
      const ingestedAfter = getTimeFilterISO(timeFilter);
      const j: AskResp = await askQuestion(askQ, 6, documentId, answerMode, ingestedAfter, undefined);
      if (j.ok === false) {
        const errorMsg = j.error === "rate_limited"
          ? "Rate limited — try again in a few seconds."
          : `Ask failed: ${j.error || 'Unknown error'}`;
        setAskError(errorMsg);
        setAns(null);
        if (j.error === "rate_limited") {
          showToast(errorMsg, true);
        }
      } else {
        setAns(j);
        setAskError(null);
      }
    } catch (err: any) {
      // Check if it's a 429 rate limit error
      const errorMsg = (err?.status === 429 || err?.errorData?.error === "rate_limited")
        ? "Rate limited — try again in a few seconds."
        : `Ask error: ${err?.message || err}`;
      setAskError(errorMsg);
      setAns(null);
      if (err?.status === 429 || err?.errorData?.error === "rate_limited") {
        showToast(errorMsg, true);
      }
    } finally {
      setAskLoading(false);
    }
  };

  const handleSearch = async () => {
    if (!q.trim()) {
      showToast("Please enter a search query", true);
      return;
    }

    setSearchLoading(true);
    try {
      const resp = await performSearch(q, kind);
      if (resp.ok === false) {
        if (resp.error === "rate_limited") {
          showToast("Rate limited — try again in a few seconds.", true);
        } else {
          showToast(`Search failed: ${resp.error || 'Unknown error'}`, true);
        }
        setRes([]);
      } else {
        setRes(resp.results ?? []);
        if ((resp.results ?? []).length === 0) {
          showToast("No results found. Try different keywords or check if documents are processed.");
        }
      }
    } catch (err: any) {
      showToast(`Search error: ${err?.message || err}`, true);
      setRes([]);
    } finally {
      setSearchLoading(false);
    }
  }

  const handleBulkDelete = async () => {
    const userInput = window.prompt(`Type "DELETE" to confirm deletion of ${selectedDocIds.size} document(s):`);
    if (userInput !== 'DELETE') {
      return;
    }

    const ids = Array.from(selectedDocIds);
    let successCount = 0;
    let failCount = 0;
    let deleteDisabled = false;

    for (let i = 0; i < ids.length; i++) {
      const docId = ids[i];
      const doc = docs.find(d => d.document_id === docId);
      const filename = doc?.paths[0] ? doc.paths[0].split('/').pop() || doc.paths[0] : docId;
      try {
        showToast(`Deleting ${filename}... (${i + 1}/${ids.length})`);
        await deleteDocument(docId);
        successCount++;
        if (activeDocId === docId) {
          setActiveDocId(null);
          saveActiveDocId(null);
          if (askScope === 'doc') {
            setAskScope('all');
            saveAskScope('all');
          }
        }
        if (previewDocId === docId) {
          setPreviewDocId(null);
          setPreviewLines(null);
          setPreviewError(null);
        }
        if (drawerDocId === docId) {
          setDrawerDocId(null);
        }
        if (openMenuDocId === docId) {
          setOpenMenuDocId(null);
        }
      } catch (err: any) {
        failCount++;
        const errorMsg = err?.message || err || 'Unknown error';

        // Check for CORS/network errors
        if (errorMsg.includes('Network error') || errorMsg.includes('CORS')) {
          showToast(`Delete failed: Network/CORS error. Check browser console.`, true);
          deleteDisabled = true;
          break; // Stop on CORS errors
        }

        // Check for delete disabled (403)
        if (errorMsg.includes('not enabled') || errorMsg.includes('403') || errorMsg.includes('Delete is disabled')) {
          showToast('Delete is disabled (set AUTH_MODE=local or ENABLE_DOC_DELETE=true)', true);
          deleteDisabled = true;
          break; // Stop if delete is not enabled
        } else {
          showToast(`Failed to delete ${filename}: ${errorMsg}`, true);
        }
      }
    }
    // Refresh documents list once after all deletions complete
    if (successCount > 0 || failCount > 0) {
      await loadDocuments();
    }
    if (successCount > 0) {
      showToast(`Deleted ${successCount} document(s)${failCount > 0 ? `, ${failCount} failed` : ''}`);
    }
    if (!deleteDisabled) {
      setSelectedDocIds(new Set());
    }
  }

  async function loadDemoData(skipLoadingState: boolean = false) {
    if (!skipLoadingState) {
      setDemoLoading(true);
    }
    const demoFiles = [
      {
        name: 'demo_qdrant.md',
        content: `# Qdrant in jsonify2ai

Qdrant is the vector database used by jsonify2ai for semantic search.

## Key Features

- **768-dimensional vectors**: All text chunks are embedded into 768-dim vectors using nomic-embed-text
- **Semantic search**: Enables natural language queries that find relevant content by meaning, not just keywords
- **Collection structure**:
  - \`jsonify2ai_chunks_768\` for text/PDF/audio chunks
  - \`jsonify2ai_images_768\` for image embeddings (when IMAGES_CAPTION is enabled)

## How it works

When you upload a file, the worker:
1. Splits content into chunks
2. Generates embeddings (768-dim vectors)
3. Stores chunks + vectors in Qdrant
4. Makes them searchable via the /search and /ask endpoints

The Search and Ask features both query the same Qdrant collections to find relevant chunks.`
      },
      {
        name: 'demo_export.md',
        content: `# Export Features

jsonify2ai provides two export formats for your indexed documents.

## Export JSON

Downloads a JSONL file containing all chunks for a document:
- Each line is one JSON object
- Fields include: \`id\`, \`document_id\`, \`text\`, \`path\`, \`idx\`, \`meta\`
- Use this to inspect the exact data stored in Qdrant

## Export ZIP

Downloads a ZIP archive containing:
- \`export_<document_id>.jsonl\` - All chunks (same as JSON export)
- \`manifest.json\` - Document metadata (paths, counts, kinds)
- Original source file (if available in the data directory)

The manifest.json includes:
- \`document_id\`: Unique identifier
- \`paths\`: Array of source file paths
- \`kinds\`: Array of content types (text, image, etc.)
- \`counts\`: Object with chunk/image counts per kind

Use Export ZIP when you need a complete snapshot of a document with its metadata.`
      },
      {
        name: 'demo_env_toggles.md',
        content: `# Environment Toggles

jsonify2ai supports several environment variables to control behavior during development and testing.

## Embedding Toggles

- **EMBED_DEV_MODE**: Set to \`1\` to skip embeddings and use dummy vectors. Useful for testing without running embedding models.
- **EMBEDDINGS_MODEL**: Model name for embeddings (default: \`nomic-embed-text\`)

## Audio Toggles

- **AUDIO_DEV_MODE**: Set to \`1\` to skip audio transcription. Audio files will be ingested but not transcribed.

## Image Toggles

- **IMAGES_CAPTION**: Set to \`1\` to enable image captioning. When enabled, images are processed and stored in \`jsonify2ai_images_768\` collection.

## LLM Toggles

- **LLM_PROVIDER**: Set to \`ollama\` to enable LLM synthesis for Ask feature
- **OLLAMA_HOST**: Ollama service URL (default: \`http://localhost:11434\`)
- **OLLAMA_MODEL**: Model name for Ask synthesis (default: \`qwen2.5:3b-instruct-q4_K_M\`)
- **ASK_MODE**: Control Ask behavior (\`search\` or \`llm\`)

## Auth Toggles

- **AUTH_MODE**: \`local\` (no auth) or \`strict\` (requires tokens)

These toggles make it easy to test different features without changing code.`
      }
    ];

    try {
      const s0 = await fetchStatus().catch(() => ({counts:{total:0}}))
      const baseTotal = s0?.counts?.total ?? 0
      let lastDocId: string | undefined = undefined;
      let lastFileName: string | undefined = undefined;
      let currentTotal = baseTotal;

      for (let i = 0; i < demoFiles.length; i++) {
        const demo = demoFiles[i];
        showToast(`Loading demo doc ${i + 1}/${demoFiles.length}...`);

        // Update upload result for current file
        setUploadResult({
          filename: demo.name,
          status: 'uploading'
        });

        // Add activity event for upload start
        addActivityEvent({
          timestamp: Date.now(),
          filename: demo.name,
          status: 'uploading'
        });

        // Create Blob and File object
        const blob = new Blob([demo.content], { type: 'text/markdown' });
        const file = new File([blob], demo.name, { type: 'text/markdown' });

        // Upload using existing uploadFile function
        const data = await uploadFile(file);

        // Handle skipped files
        if (data?.skipped === true || (data?.ok === true && data?.accepted === false)) {
          const skipReason = data?.skip_reason || "unknown";
          const details = data?.details || "File was skipped";
          setUploadResult({
            filename: demo.name,
            status: 'skipped',
            skip_reason: skipReason,
            error: details
          });
          // Update activity event for skipped
          updateActivityEvent(demo.name, {
            status: 'skipped',
            skip_reason: skipReason,
            skip_message: details
          });
          throw new Error(`Demo upload skipped: ${details}`);
        }

        // Check for upload errors
        if (data?.ok === false || data?.error) {
          const errorMsg = data?.error || String(data);
          setUploadResult({
            filename: demo.name,
            status: 'error',
            error: errorMsg
          });
          // Update activity event for error
          updateActivityEvent(demo.name, {
            status: 'error',
            error: errorMsg
          });
          throw new Error(`Demo upload failed: ${errorMsg}`);
        }

        const docId = data?.document_id as string | undefined;
        if (docId) {
          lastDocId = docId;
          lastFileName = demo.name;

          // Update status to indexing
          setUploadResult({
            filename: demo.name,
            status: 'indexing',
            document_id: docId,
            chunks: data?.chunks || 0
          });

          // Update activity event for indexing
          updateActivityEvent(demo.name, {
            status: 'indexing',
            document_id: docId.substring(0, 8)
          });
        }

        // Wait for processing before next upload
        if (i < demoFiles.length - 1) {
          const done = await waitForProcessed(currentTotal, 20000, 4000);
          if (done.ok) {
            currentTotal = done.total;
          }
        }
      }

      // Wait for final processing and check indexing status
      if (lastDocId && lastFileName) {
        setUploadResult({
          filename: lastFileName,
          status: 'indexing',
          document_id: lastDocId
        });

        const indexed = await waitForDocumentIndexed(lastDocId, 15000);

        if (indexed.ok && indexed.chunks !== undefined) {
          setUploadResult({
            filename: lastFileName,
            status: 'processed',
            document_id: lastDocId,
            chunks: indexed.chunks
          });

          // Update activity event for processed
          updateActivityEvent(lastFileName, {
            status: 'processed',
            chunks: indexed.chunks,
            document_id: lastDocId.substring(0, 8)
          });

          showToast("Demo data loaded ✓");
        } else {
          setUploadResult({
            filename: lastFileName,
            status: 'indexing',
            document_id: lastDocId
          });
          showToast("Demo data uploaded (still indexing…)", true);
        }
      } else {
        const finalDone = await waitForProcessed(currentTotal, 20000, 4000);
        if (finalDone.ok) {
          showToast("Demo data loaded ✓");
        } else {
          showToast("Demo data uploaded (processing may still be in progress)", true);
        }
      }

      // Refresh documents and update activity events for all demo files
      const refreshedDocsBefore = await loadDocuments();
      for (let i = 0; i < demoFiles.length; i++) {
        const demo = demoFiles[i];
        // Find the document for this demo file
        const demoDoc = refreshedDocsBefore.find(d => d.paths.some(p => p.includes(demo.name)));
        if (demoDoc) {
          const totalChunks = Object.values(demoDoc.counts || {}).reduce((sum: number, count: unknown) => sum + (typeof count === 'number' ? count : 0), 0);
          if (totalChunks > 0) {
            // Update activity event for processed if not already updated
            updateActivityEvent(demo.name, {
              status: 'processed',
              chunks: totalChunks,
              document_id: demoDoc.document_id.substring(0, 8)
            });
          }
        }
      }

      // Refresh documents list
      const refreshedDocs = await loadDocuments();

      // Auto-preview the last uploaded doc
      if (lastDocId) {
        const uploadedDoc = refreshedDocs.find(d => d.document_id === lastDocId);
        if (uploadedDoc) {
          const collection = collectionForDoc(uploadedDoc);
          const requestedDocId = uploadedDoc.document_id;
          currentFetchDocIdRef.current = requestedDocId;
          setPreviewDocId(requestedDocId);
          // Set as active document
          setActiveDocId(requestedDocId);
          saveActiveDocId(requestedDocId);
          // Auto-switch to document scope
          setAskScope('doc');
          saveAskScope('doc');
          setPreviewLoading(true);
          setPreviewError(null);
          setPreviewLines(null);
          try {
            const result = await fetchJsonPreview(requestedDocId, collection, 5);
            if (currentFetchDocIdRef.current === requestedDocId) {
              setPreviewLines(result.lines);
            }
          } catch (err: any) {
            if (currentFetchDocIdRef.current === requestedDocId) {
              setPreviewError(err?.message || 'Failed to load JSON preview');
            }
          } finally {
            if (currentFetchDocIdRef.current === requestedDocId) {
              setPreviewLoading(false);
            }
          }
        }
      }
    } catch (err: any) {
      const errorMsg = err?.message || String(err);
      if (uploadResult) {
        setUploadResult({
          ...uploadResult,
          status: 'error',
          error: errorMsg
        });
      }
      showToast(`Demo load failed: ${errorMsg}. Check API/worker logs for details.`, true);
    } finally {
      if (!skipLoadingState) {
        setDemoLoading(false);
      }
    }
  }

  async function handleStartHere() {
    setDemoLoading(true);
    try {
      // Check if demo docs already exist
      const currentDocs = await loadDocuments();
      const demoDocs = currentDocs.filter(d => d.paths.some(p => p.includes('demo_')));

      let targetDocId: string | null = null;

      if (demoDocs.length > 0) {
        // Demo docs exist, use the most recent one (first in list)
        targetDocId = demoDocs[0].document_id;
        showToast("Using existing demo data");
      } else {
        // No demo docs, load them
        // Pass skipLoadingState=true so handleStartHere manages the loading state
        await loadDemoData(true);
        // After loadDemoData completes, refresh docs to get the new ones
        const refreshedDocs = await loadDocuments();
        const newDemoDocs = refreshedDocs.filter(d => d.paths.some(p => p.includes('demo_')));
        if (newDemoDocs.length > 0) {
          targetDocId = newDemoDocs[0].document_id;
        }
      }

      // Set up the active document, preview, scope, and answer mode
      if (targetDocId) {
        const targetDoc = (await loadDocuments()).find(d => d.document_id === targetDocId);
        if (targetDoc) {
          const collection = collectionForDoc(targetDoc);
          currentFetchDocIdRef.current = targetDocId;
          setPreviewDocId(targetDocId);
          setActiveDocId(targetDocId);
          saveActiveDocId(targetDocId);
          setAskScope('doc');
          saveAskScope('doc');

          // Set answer mode based on LLM availability
          const llmReachable = s?.llm?.reachable === true;
          const newAnswerMode = llmReachable ? 'synthesize' : 'retrieve';
          setAnswerMode(newAnswerMode);
          saveAnswerMode(newAnswerMode, 'doc');

          // Load preview
          setPreviewLoading(true);
          setPreviewError(null);
          setPreviewLines(null);
          try {
            const result = await fetchJsonPreview(targetDocId, collection, 5);
            if (currentFetchDocIdRef.current === targetDocId) {
              setPreviewLines(result.lines);
            }
          } catch (err: any) {
            if (currentFetchDocIdRef.current === targetDocId) {
              setPreviewError(err?.message || 'Failed to load JSON preview');
            }
          } finally {
            if (currentFetchDocIdRef.current === targetDocId) {
              setPreviewLoading(false);
            }
          }

          // Scroll to Ask panel and focus input
          setTimeout(() => {
            askInputRef.current?.scrollIntoView({ behavior: 'smooth', block: 'center' });
            setTimeout(() => {
              askInputRef.current?.focus();
            }, 300);
          }, 100);
        }
      } else {
        showToast("No demo document found", true);
      }
    } catch (err: any) {
      const errorMsg = err?.message || String(err);
      showToast(`Start Here failed: ${errorMsg}`, true);
    } finally {
      setDemoLoading(false);
    }
  }

  async function onUploadChange(e: React.ChangeEvent<HTMLInputElement>) {
    if (!e.target.files?.length) return
    const file = e.target.files[0]
    setUploadBusy(true)

    // Initialize upload result state
    setUploadResult({
      filename: file.name,
      status: 'uploading'
    })

    // Add activity event for upload start
    addActivityEvent({
      timestamp: Date.now(),
      filename: file.name,
      status: 'uploading'
    });

    try {
      const data = await uploadFile(file);

      // Handle skipped files
      if (data?.skipped === true || (data?.ok === true && data?.accepted === false)) {
        const skipReason = data?.skip_reason || "unknown";
        const details = data?.details || "File was skipped";

        setUploadResult({
          filename: file.name,
          status: 'skipped',
          skip_reason: skipReason,
          error: details
        });

        // Update activity event for skipped
        updateActivityEvent(file.name, {
          status: 'skipped',
          skip_reason: skipReason,
          skip_message: details
        });

        showToast("File skipped. See upload results below.", true);
        return;
      }

      // Handle upload errors
      if (data?.ok === false || data?.error) {
        const errorMsg = data?.error || String(data);
        setUploadResult({
          filename: file.name,
          status: 'error',
          error: errorMsg
        });

        // Update activity event for error
        updateActivityEvent(file.name, {
          status: 'error',
          error: errorMsg
        });

        if (errorMsg.includes("rate_limited") || errorMsg.includes("429")) {
          showToast("Rate limited — try again in a few seconds.", true);
        } else {
          showToast(`Upload failed: ${errorMsg}`, true);
        }
        return;
      }

      // if API returns worker JSON, we'll have document_id and collection
      const docId = data?.document_id as string | undefined;
      const coll  = (data?.collection || "") as string;
      const kind  = coll.includes("images") ? "image" : "text"; // images vs chunks
      const documentsCreated = data?.documents_created as number | undefined;
      const results = data?.results as Array<{document_id: string, chunks: number}> | undefined;

      // Check for multi-document response (ChatGPT export, etc.)
      if (documentsCreated && documentsCreated > 1) {
        // Multi-document upload
        setUploadResult({
          filename: file.name,
          status: 'processed',
          document_id: docId || '',
          chunks: data?.chunks || 0
        });

        // Update activity event
        updateActivityEvent(file.name, {
          status: 'processed',
          chunks: data?.chunks || 0,
          document_id: docId ? docId.substring(0, 8) : ''
        });

        showToast(`Created ${documentsCreated} documents from ${file.name} ✓`);

        // Refresh documents list to show all new documents
        await loadDocuments();
        return;
      }

      if (docId) {
        setLastDoc({ id: docId, kind });

        // Update status to indexing
        setUploadResult({
          filename: file.name,
          status: 'indexing',
          document_id: docId,
          chunks: data?.chunks || 0
        });

        // Update activity event for indexing
        updateActivityEvent(file.name, {
          status: 'indexing',
          document_id: docId.substring(0, 8)
        });

        // Poll for document indexing
        const indexed = await waitForDocumentIndexed(docId, 15000);

        if (indexed.ok && indexed.chunks !== undefined) {
          // Document is indexed
          setUploadResult({
            filename: file.name,
            status: 'processed',
            document_id: docId,
            chunks: indexed.chunks
          });

          // Update activity event for processed
          updateActivityEvent(file.name, {
            status: 'processed',
            chunks: indexed.chunks,
            document_id: docId.substring(0, 8)
          });

          showToast("Processed ✓");

          // Auto-preview: refresh documents and open preview for the uploaded document
          const refreshedDocs = await loadDocuments();
          const uploadedDoc = refreshedDocs.find(d => d.document_id === docId);
          if (uploadedDoc) {
            const collection = collectionForDoc(uploadedDoc);
            const requestedDocId = uploadedDoc.document_id;
            currentFetchDocIdRef.current = requestedDocId;
            setPreviewDocId(requestedDocId);
            // Set as active document
            setActiveDocId(requestedDocId);
            saveActiveDocId(requestedDocId);
            // Auto-switch to document scope
            setAskScope('doc');
            saveAskScope('doc');
            setPreviewLoading(true);
            setPreviewError(null);
            setPreviewLines(null);
            try {
              const result = await fetchJsonPreview(requestedDocId, collection, 5);
              if (currentFetchDocIdRef.current === requestedDocId) {
                setPreviewLines(result.lines);
              }
            } catch (err: any) {
              if (currentFetchDocIdRef.current === requestedDocId) {
                setPreviewError(err?.message || 'Failed to load JSON preview');
              }
            } finally {
              if (currentFetchDocIdRef.current === requestedDocId) {
                setPreviewLoading(false);
              }
            }
          }
        } else {
          // Timeout - document not indexed yet
          setUploadResult({
            filename: file.name,
            status: 'indexing',
            document_id: docId,
            chunks: data?.chunks || 0
          });
          showToast("Uploaded (still indexing…)", true);
        }
      } else {
        // No document_id returned - unexpected
        setUploadResult({
          filename: file.name,
          status: 'error',
          error: "Upload succeeded but no document ID returned"
        });

        // Update activity event for error
        updateActivityEvent(file.name, {
          status: 'error',
          error: "Upload succeeded but no document ID returned"
        });

        showToast("Upload completed but document ID missing.", true);
      }
    } catch (err:any) {
      const errorMsg = err?.message || String(err);
      setUploadResult({
        filename: file.name,
        status: 'error',
        error: errorMsg
      });

      // Update activity event for error
      updateActivityEvent(file.name, {
        status: 'error',
        error: errorMsg
      });

      if (errorMsg.includes("rate_limited") || errorMsg.includes("429")) {
        showToast("Rate limited — try again in a few seconds.", true);
      } else {
        showToast(`Upload failed: ${errorMsg}`, true);
      }
    } finally {
      setUploadBusy(false)
      e.target.value = "" // reset input
    }
  }

  return (
    <div style={{ fontFamily: 'ui-sans-serif', padding: 24, maxWidth: 720, margin: '0 auto', background: 'var(--bg)', color: 'var(--fg)', minHeight: '100vh' }}>
      <h1 style={{ fontSize: 24, marginBottom: 8 }}>jsonify2ai — Status <HealthChip /><LLMChip status={s} /></h1>
      <div style={{ fontSize: 13, color: '#6b7280', marginBottom: 8, fontStyle: 'italic' }}>
        Upload files → JSONL chunks → semantic search → exports
      </div>

      {/* 3-Step How it Works Strip */}
      <div style={{ marginBottom: 16, display: 'flex', gap: 16, flexWrap: 'wrap', padding: 12, background: '#f9fafb', borderRadius: 8, border: '1px solid #e5e7eb' }}>
        <div style={{ flex: '1 1 200px', minWidth: 0 }}>
          <div style={{ fontSize: 14, fontWeight: 600, marginBottom: 4, color: '#1976d2' }}>1) Upload</div>
          <div style={{ fontSize: 12, color: '#6b7280' }}>Drop files anywhere or use the optional hot folder.</div>
        </div>
        <div style={{ flex: '1 1 200px', minWidth: 0 }}>
          <div style={{ fontSize: 14, fontWeight: 600, marginBottom: 4, color: '#1976d2' }}>2) Ask</div>
          <div style={{ fontSize: 12, color: '#6b7280' }}>Use This document for precise answers.</div>
        </div>
        <div style={{ flex: '1 1 200px', minWidth: 0 }}>
          <div style={{ fontSize: 14, fontWeight: 600, marginBottom: 4, color: '#1976d2' }}>3) Export</div>
          <div style={{ fontSize: 12, color: '#6b7280' }}>Download JSONL or a ZIP snapshot.</div>
        </div>
      </div>

      {/* Start Here Button */}
      <div style={{ marginBottom: 16 }}>
        <button
          onClick={handleStartHere}
          disabled={demoLoading || uploadBusy}
          style={{
            fontSize: 14,
            fontWeight: 600,
            padding: '12px 24px',
            borderRadius: 8,
            border: 'none',
            background: demoLoading || uploadBusy ? '#9ca3af' : '#1976d2',
            color: '#fff',
            cursor: demoLoading || uploadBusy ? 'not-allowed' : 'pointer',
            boxShadow: demoLoading || uploadBusy ? 'none' : '0 2px 4px rgba(0,0,0,0.1)',
            transition: 'all 0.2s'
          }}
          onMouseEnter={(e) => {
            if (!demoLoading && !uploadBusy) {
              e.currentTarget.style.background = '#1565c0';
            }
          }}
          onMouseLeave={(e) => {
            if (!demoLoading && !uploadBusy) {
              e.currentTarget.style.background = '#1976d2';
            }
          }}
        >
          {demoLoading ? 'Loading demo…' : 'Start here'}
        </button>
      </div>

      {/* What is this? Collapsible */}
      <div style={{ marginBottom: 16 }}>
        <button
          onClick={() => setShowWhatIsThis(!showWhatIsThis)}
          style={{
            fontSize: 13,
            fontWeight: 500,
            padding: '8px 12px',
            borderRadius: 6,
            border: '1px solid #e5e7eb',
            background: '#fff',
            color: '#374151',
            cursor: 'pointer',
            display: 'flex',
            alignItems: 'center',
            gap: 8,
            width: '100%',
            textAlign: 'left'
          }}
        >
          <span style={{ transform: showWhatIsThis ? 'rotate(90deg)' : 'rotate(0deg)', transition: 'transform 0.2s' }}>▶</span>
          <span>What is this?</span>
        </button>
        {showWhatIsThis && (
          <div style={{ marginTop: 8, padding: 12, background: '#f9fafb', borderRadius: 6, border: '1px solid #e5e7eb', fontSize: 13, lineHeight: 1.6 }}>
            <ul style={{ margin: 0, paddingLeft: 20, color: '#374151' }}>
              <li style={{ marginBottom: 6 }}>Local-first indexing into JSONL chunks</li>
              <li style={{ marginBottom: 6 }}>Vectors stored in Qdrant for semantic search</li>
              <li style={{ marginBottom: 6 }}>Optional local LLM synthesis (Ollama)</li>
              <li style={{ marginBottom: 8 }}>Export JSON / ZIP for portability</li>
            </ul>
            <div style={{ marginTop: 8, padding: 8, background: '#fef3c7', borderRadius: 4, fontSize: 12, color: '#92400e' }}>
              <strong>Privacy note:</strong> data stays on your machine unless you expose ports publicly.
            </div>
          </div>
        )}
      </div>

      <div style={{ fontSize: 11, color: '#9ca3af', marginBottom: 16, fontFamily: 'monospace' }}>
        Build: {BUILD_STAMP}
      </div>
      {!s && <div>Loading…</div>}
      {s && (
        <div style={{ display: 'grid', gap: 12, gridTemplateColumns: '1fr 1fr' }}>
          <div style={{ padding: 16, borderRadius: 12, boxShadow: '0 1px 4px rgba(0,0,0,.08)' }}>
            <div style={{ opacity: .6, marginBottom: 6 }}>Text Chunks</div>
            <div style={{ fontSize: 28, fontWeight: 700 }}>{s.counts.chunks}</div>
          </div>
          <div style={{ padding: 16, borderRadius: 12, boxShadow: '0 1px 4px rgba(0,0,0,.08)' }}>
            <div style={{ opacity: .6, marginBottom: 6 }}>Images</div>
            <div style={{ fontSize: 28, fontWeight: 700 }}>{s.counts.images}</div>
          </div>
        </div>
      )}

      {/* Theme controls */}
      <div style={{ marginTop: 10 }}>
        <ThemeControls />
      </div>

      {/* What you're seeing info panel */}
      <div style={{ marginTop: 16, padding: 12, border: '1px solid #e5e7eb', borderRadius: 8, background: '#f9fafb' }}>
        <div style={{ fontWeight: 600, fontSize: 14, marginBottom: 8 }}>What you're seeing</div>
        <ul style={{ margin: 0, paddingLeft: 20, fontSize: 12, lineHeight: 1.6, color: '#374151' }}>
          <li style={{ marginBottom: 4 }}>Uploads are normalized into a unified JSONL schema (chunks).</li>
          <li style={{ marginBottom: 4 }}>Chunks are embedded (768-dim vectors) and stored in Qdrant for semantic search.</li>
          <li style={{ marginBottom: 4 }}>Search + Ask read from the same Qdrant collection.</li>
          <li style={{ marginBottom: 4 }}>The JSON preview and export buttons show you exactly what's in the index.</li>
          <li style={{ marginBottom: 4 }}>If LLM is enabled, 'Answer' is synthesized locally using your chunks as context.</li>
          {s && s.counts && (
            <li style={{ marginBottom: 4, marginTop: 8, fontWeight: 500 }}>
              Currently indexed: {s.counts.total || (s.counts.chunks + s.counts.images)} chunks
            </li>
          )}
        </ul>
      </div>

      {/* Telemetry Chips */}
      {s && (s.uptime_s !== undefined || s.ingest_total !== undefined || s.ingest_failed !== undefined || s.watcher_triggers_total !== undefined || s.export_total !== undefined || s.ask_synth_total !== undefined) && (
        <div style={{ marginTop: 16 }}>
          <div style={{ fontSize: 14, opacity: .6, marginBottom: 8 }}>Telemetry</div>
          <div style={{ display: 'flex', gap: 8, flexWrap: 'wrap' }}>
            {s.uptime_s !== undefined && (
              <div style={{ fontSize: 12, background: '#f0f9ff', color: '#0369a1', padding: '4px 8px', borderRadius: 12, border: '1px solid #bae6fd' }}>
                Uptime: {Math.floor(s.uptime_s / 3600)}h {Math.floor((s.uptime_s % 3600) / 60)}m
              </div>
            )}
            {s.ingest_total !== undefined && (
              <div style={{ fontSize: 12, background: '#f0fdf4', color: '#166534', padding: '4px 8px', borderRadius: 12, border: '1px solid #bbf7d0' }}>
                Ingested: {s.ingest_total}
              </div>
            )}
            {s.ingest_failed !== undefined && s.ingest_failed > 0 && (
              <div style={{ fontSize: 12, background: '#fef2f2', color: '#dc2626', padding: '4px 8px', borderRadius: 12, border: '1px solid #fecaca' }}>
                Failed: {s.ingest_failed}
              </div>
            )}
            {s.watcher_triggers_total !== undefined && (
              <div style={{ fontSize: 12, background: '#fefce8', color: '#a16207', padding: '4px 8px', borderRadius: 12, border: '1px solid #fde68a' }}>
                Watcher triggers: {s.watcher_triggers_total}
              </div>
            )}
            {s.export_total !== undefined && (
              <div style={{ fontSize: 12, background: '#f3e8ff', color: '#7c3aed', padding: '4px 8px', borderRadius: 12, border: '1px solid #d8b4fe' }}>
                Exported: {s.export_total}
              </div>
            )}
            {s.ask_synth_total !== undefined && (
              <div style={{ fontSize: 12, background: '#fef3c7', color: '#92400e', padding: '4px 8px', borderRadius: 12, border: '1px solid #fde68a' }}>
                Ask Synth: {s.ask_synth_total}
              </div>
            )}
          </div>
        </div>
      )}

      {/* Recent Documents Panel */}
      {recentDocs.length > 0 && (
        <div style={{ marginTop: 16 }}>
          <div style={{ fontSize: 14, opacity: .6, marginBottom: 8 }}>Recent Documents</div>
          <div style={{ display: 'grid', gap: 8 }}>
            {recentDocs.map((doc, i) => (
              <div key={i} style={{ padding: 12, border: '1px solid #eee', borderRadius: 8, background: '#fafafa' }}>
                <div style={{ display: 'flex', alignItems: 'center', gap: 8, marginBottom: 6 }}>
                  <code style={{ fontSize: 11, fontFamily: 'monospace', background: '#f5f5f5', padding: '2px 6px', borderRadius: 4 }}>
                    {doc.document_id?.substring(0, 8)}...
                  </code>
                  {doc.path && (
                    <span style={{ fontSize: 12, opacity: .7, flex: 1, overflow: 'hidden', textOverflow: 'ellipsis', whiteSpace: 'nowrap' }}>
                      {doc.path.split('/').pop()}
                    </span>
                  )}
                </div>
                <div style={{ display: 'flex', gap: 8, alignItems: 'center' }}>
                  <span style={{ fontSize: 11, opacity: .6 }}>
                    {doc.kind === 'image' ? 'images' : 'chunks'}
                  </span>
                  <div style={{ display: 'flex', gap: 4 }}>
                    <button
                      onClick={() => {
                        if (doc.document_id) {
                          copyToClipboard(doc.document_id)
                          showToast('Document ID copied')
                        }
                      }}
                      style={{ fontSize: 11, color: '#1976d2', textDecoration: 'underline', padding: '2px 4px' }}
                    >
                      Copy ID
                    </button>
                    <button
                      onClick={async () => {
                        if (!doc.document_id) return;
                        try {
                          await exportJson(doc.document_id, doc.kind === 'image' ? 'image' : 'text');
                        } catch (err: any) {
                          showToast("Export failed: not found or not yet indexed. Try again or check logs.", true);
                        }
                      }}
                      style={{ fontSize: 11, color: '#1976d2', textDecoration: 'underline', padding: '2px 4px' }}
                    >
                      Export JSON ({doc.kind === 'image' ? 'images.jsonl' : 'chunks.jsonl'})
                    </button>
                    <button
                      onClick={async () => {
                        if (!doc.document_id) return;
                        try {
                          await exportZip(doc.document_id, doc.kind === 'image' ? 'image' : 'text');
                        } catch (err: any) {
                          showToast("Export failed: not found or not yet indexed. Try again or check logs.", true);
                        }
                      }}
                      style={{ fontSize: 11, color: '#1976d2', textDecoration: 'underline', padding: '2px 4px' }}
                    >
                      Export ZIP (manifest + JSON)
                    </button>
                  </div>
                </div>
              </div>
            ))}
          </div>
        </div>
      )}
      <div style={{ marginBottom: 8 }}>
        <div style={{ fontSize: 12, color: '#6b7280', marginBottom: 8 }}>
          Upload from anywhere (recommended).
        </div>
      </div>
      <div className="mb-4 flex items-center gap-3">
        <input type="file" onChange={onUploadChange} disabled={uploadBusy || demoLoading} />
        {uploadBusy && <span className="text-sm opacity-70">Uploading…</span>}
        {demoLoading && <span className="text-sm opacity-70">Loading demo data…</span>}
        {toast && (
          <span
            className="text-sm"
            style={{
              color: toast.includes('failed') || toast.includes('error') || toast.includes('Error') ? '#dc2626' : '#16a34a'
            }}
          >
            {toast}
          </span>
        )}
        <button
          onClick={() => loadDemoData()}
          disabled={uploadBusy || demoLoading}
          title="Inject a few tiny example docs."
          style={{
            fontSize: 12,
            padding: '8px 12px',
            borderRadius: 6,
            border: '1px solid #ddd',
            background: demoLoading ? '#f3f4f6' : '#fff',
            color: demoLoading ? '#9ca3af' : '#1976d2',
            cursor: demoLoading ? 'not-allowed' : 'pointer',
            opacity: (uploadBusy || demoLoading) ? 0.6 : 1
          }}
        >
          Load demo data
        </button>
      </div>

      {/* Upload Results Panel */}
      {uploadResult && (
        <div style={{
          padding: 16,
          borderRadius: 12,
          boxShadow: '0 1px 4px rgba(0,0,0,.08)',
          marginBottom: 16,
          background: 'var(--bg)',
          border: '1px solid rgba(0,0,0,.1)'
        }}>
          <div style={{ fontSize: 13, fontWeight: 600, marginBottom: 8, opacity: 0.7 }}>
            Upload results
          </div>
          <div style={{ fontSize: 14, marginBottom: 8 }}>
            <strong>{uploadResult.filename}</strong>
          </div>
          <div style={{ display: 'flex', alignItems: 'center', gap: 8, marginBottom: 8 }}>
            <span style={{
              padding: '4px 8px',
              borderRadius: 6,
              fontSize: 12,
              fontWeight: 500,
              background:
                uploadResult.status === 'processed' ? '#c6f6d5' :
                uploadResult.status === 'uploading' ? '#dbeafe' :
                uploadResult.status === 'indexing' ? '#fed7aa' :
                uploadResult.status === 'skipped' ? '#fef3c7' :
                '#fed7d7',
              color:
                uploadResult.status === 'processed' ? '#166534' :
                uploadResult.status === 'uploading' ? '#1e40af' :
                uploadResult.status === 'indexing' ? '#92400e' :
                uploadResult.status === 'skipped' ? '#78350f' :
                '#991b1b'
            }}>
              {uploadResult.status === 'processed' ? 'Processed' :
               uploadResult.status === 'uploading' ? 'Uploading…' :
               uploadResult.status === 'indexing' ? 'Indexing…' :
               uploadResult.status === 'skipped' ? 'Skipped' :
               'Error'}
            </span>
            {uploadResult.chunks !== undefined && uploadResult.status === 'processed' && (
              <span style={{ fontSize: 12, opacity: 0.7 }}>
                {uploadResult.chunks} {uploadResult.chunks === 1 ? 'chunk' : 'chunks'}
              </span>
            )}
          </div>
          {uploadResult.skip_reason && (
            <div style={{ fontSize: 12, marginTop: 8, color: '#92400e' }}>
              {uploadResult.skip_reason === 'unsupported_extension' && 'Unsupported file type. Try .txt/.md/.pdf/.csv/.json'}
              {uploadResult.skip_reason === 'empty_file' && 'File is empty'}
              {uploadResult.skip_reason === 'extraction_failed' && `Extraction failed: ${uploadResult.error || 'Check worker logs'}`}
              {uploadResult.skip_reason === 'processing_failed' && `Processing failed: ${uploadResult.error || 'Check worker logs'}`}
              {!['unsupported_extension', 'empty_file', 'extraction_failed', 'processing_failed'].includes(uploadResult.skip_reason) &&
                `Skipped: ${uploadResult.error || uploadResult.skip_reason}`}
            </div>
          )}
          {uploadResult.error && uploadResult.status === 'error' && (
            <div style={{ fontSize: 12, marginTop: 8, color: '#dc2626' }}>
              Upload failed: {uploadResult.error}
            </div>
          )}
          {uploadResult.status === 'indexing' && (
            <div style={{ fontSize: 12, marginTop: 8, color: '#92400e', fontStyle: 'italic' }}>
              Indexing… try Refresh documents
            </div>
          )}
        </div>
      )}

      {/* Ingestion Activity Feed */}
      <IngestionActivity
        activityFeed={activityFeed}
        docs={docs}
        askInputRef={askInputRef}
        onClearActivity={clearActivityFeed}
        onSetActiveDoc={setActiveDocId}
        saveActiveDocId={saveActiveDocId}
        setAskScope={setAskScope}
        saveAskScope={saveAskScope}
        showToast={showToast}
      />

      <div style={{ display: 'flex', gap: 8 }}>
          {(() => {
            const previewedDoc = previewDocId ? docs.find(d => d.document_id === previewDocId) : null;
            const isEnabled = previewedDoc !== null;
            const kind = previewedDoc ? (previewedDoc.kinds.includes('image') ? 'image' : 'text') : 'text';

            return (
              <>
                <button
                  className="text-xs underline opacity-70 hover:opacity-100"
                  disabled={!isEnabled}
                  title={isEnabled ? undefined : "Preview a document first"}
                  onClick={async () => {
                    if (!previewedDoc) return;
                    try {
                      await exportJson(previewedDoc.document_id, kind);
                    } catch (err: any) {
                      showToast("Export failed: not found or not yet indexed. Try again or check logs.", true);
                    }
                  }}
                  style={{
                    opacity: isEnabled ? 0.7 : 0.3,
                    cursor: isEnabled ? 'pointer' : 'not-allowed'
                  }}
                >
                  Download JSON
                </button>
                <button
                  className="text-xs underline opacity-70 hover:opacity-100"
                  disabled={!isEnabled}
                  title={isEnabled ? undefined : "Preview a document first"}
                  onClick={async () => {
                    if (!previewedDoc) return;
                    try {
                      await exportZip(previewedDoc.document_id, kind);
                    } catch (err: any) {
                      showToast("Export failed: not found or not yet indexed. Try again or check logs.", true);
                    }
                  }}
                  style={{
                    opacity: isEnabled ? 0.7 : 0.3,
                    cursor: isEnabled ? 'pointer' : 'not-allowed'
                  }}
                >
                  Download ZIP
                </button>
              </>
            );
          })()}
        </div>
      {/* Dropzone/Watcher Help */}
      <div style={{ marginTop: 12, marginBottom: 8 }}>
        <div style={{ fontSize: 12, color: '#6b7280', marginBottom: 8 }}>
          Dropzone is optional. Watcher only monitors the dropzone folder for new files.
        </div>
        <button
          onClick={() => setShowDropzoneHelp(!showDropzoneHelp)}
          style={{
            fontSize: 11,
            padding: '4px 8px',
            borderRadius: 6,
            border: '1px solid #ddd',
            background: '#fff',
            color: '#1976d2',
            cursor: 'pointer',
            textDecoration: 'underline'
          }}
        >
          Where is dropzone?
        </button>
        {showDropzoneHelp && (
          <div style={{
            marginTop: 8,
            padding: 12,
            borderRadius: 8,
            border: '1px solid #e5e7eb',
            background: '#f9fafb'
          }}>
            <div style={{ fontSize: 12, fontWeight: 600, marginBottom: 8 }}>
              Optional hot folder for auto-ingest
            </div>
            <div style={{ fontSize: 12, marginBottom: 6 }}>
              <strong>Inside Docker:</strong> <code style={{ background: '#f5f5f5', padding: '2px 4px', borderRadius: 4 }}>/data/dropzone</code>
            </div>
            <div style={{ fontSize: 12, marginBottom: 8 }}>
              <strong>On your machine:</strong> Host path is configured in docker-compose.yml under the worker volume for /data/dropzone.
            </div>
            <button
              onClick={() => {
                const text = `/data/dropzone\n(Host path configured in docker-compose.yml)`;
                copyToClipboard(text);
                showToast('Dropzone path copied');
              }}
              style={{
                fontSize: 11,
                padding: '4px 8px',
                borderRadius: 6,
                border: '1px solid #ddd',
                background: '#fff',
                color: '#1976d2',
                cursor: 'pointer'
              }}
            >
              Copy dropzone path
            </button>
          </div>
        )}
      </div>
      <div style={{ fontSize: 11, opacity: 0.6, marginTop: 8 }}>
        Works best with: .md, .txt, .pdf, .csv, .json. Other formats may be skipped by the worker.
      </div>
      <div style={{ fontSize: 11, opacity: 0.6, marginTop: 4 }}>
        Optional: You can also drop files into data/dropzone/ on disk; the watcher will ingest them automatically.
      </div>
      <LLMOnboardingPanel
        status={s}
        onStatusRefresh={loadStatus}
      />
      <AskPanel
        askScope={askScope}
        answerMode={answerMode}
        askQ={askQ}
        askLoading={askLoading}
        activeDocId={activeDocId}
        docs={docs}
        status={s}
        askInputRef={askInputRef}
        onSetAskScope={setAskScope}
        saveAskScope={saveAskScope}
        onSetAnswerMode={setAnswerMode}
        saveAnswerMode={saveAnswerMode}
        onSetAskQ={setAskQ}
        onAsk={handleAsk}
        onClearActive={() => {
          setActiveDocId(null);
          saveActiveDocId(null);
          setAskScope('all');
          saveAskScope('all');
        }}
        onPreviewDoc={async (docId: string, collection: string) => {
          currentFetchDocIdRef.current = docId;
          setPreviewDocId(docId);
          setActiveDocId(docId);
          saveActiveDocId(docId);
          setAskScope('doc');
          saveAskScope('doc');
          setPreviewLoading(true);
          setPreviewError(null);
          setPreviewLines(null);
          try {
            const result = await fetchJsonPreview(docId, collection, 5);
            if (currentFetchDocIdRef.current === docId) {
              setPreviewLines(result.lines);
            }
          } catch (err: any) {
            if (currentFetchDocIdRef.current === docId) {
              setPreviewError(err?.message || 'Failed to load JSON preview');
            }
          } finally {
            if (currentFetchDocIdRef.current === docId) {
              setPreviewLoading(false);
            }
          }
        }}
        exportJson={exportJson}
        exportZip={exportZip}
        copyToClipboard={copyToClipboard}
        showToast={showToast}
        getActiveDocument={getActiveDocument}
        collectionForDoc={collectionForDoc}
        generateSuggestionChips={generateSuggestionChips}
      />
      {askScope === 'doc' ? (
          <QuickActions
            previewDocId={previewDocId}
            documents={docs}
            status={s}
            onActionComplete={handleQuickActionComplete}
            onActionError={handleQuickActionError}
            loading={quickActionsLoading}
            setLoading={setQuickActionsLoading}
            showToast={showToast}
            activeDocId={activeDocId}
            askScope={askScope}
            answerMode={answerMode}
          />
        ) : (
          <div style={{ marginTop: 16, marginBottom: 16, fontSize: 12, color: '#6b7280', fontStyle: 'italic' }}>
            Global mode is for finding relevant documents. Use 'Use this doc' in the results below to enable Quick Actions.
          </div>
        )}
        <AssistantOutput
          result={quickActionResult}
          status={s}
          loading={quickActionsLoading !== null}
          error={quickActionError}
          actionName={quickActionName || undefined}
          showToast={showToast}
          scope={askScope}
          activeDocFilename={(() => {
            if (askScope === 'doc') {
              const activeDoc = getActiveDocument(true); // strictMode = true for doc scope
              if (activeDoc && activeDoc.paths[0]) {
                return activeDoc.paths[0].split('/').pop() || activeDoc.paths[0];
              }
            }
            return undefined;
          })()}
          onUseDoc={(documentId, llmReachable) => {
            setActiveDocId(documentId);
            saveActiveDocId(documentId);
            setAskScope('doc');
            saveAskScope('doc');
            if (llmReachable) {
              setAnswerMode('synthesize');
              saveAnswerMode('synthesize', 'doc');
            }
          }}
          documents={docs}
        />
      {/* Existing Ask results (for backward compatibility) */}
      {askLoading && (
          <div style={{ marginTop: 12, padding: 12, color: '#666', fontSize: 14 }}>
            Searching your data…
          </div>
        )}
        {askError && (
          <div style={{ marginTop: 12, padding: 12, border: '1px solid #fecaca', borderRadius: 8, background: '#fef2f2', color: '#dc2626', fontSize: 14 }}>
            {askError}
          </div>
        )}
        {!askLoading && !askError && !ans && (
          <div style={{ marginTop: 12, padding: 12, color: '#999', fontSize: 13, fontStyle: 'italic' }}>
            Run a question to see answers and sources here.
          </div>
        )}
        {!askLoading && ans && (
          <div style={{ marginTop: 12, padding: 12, border: '1px solid #eee', borderRadius: 10 }}>
            {(ans.final && ans.final.trim()) || (ans.answer && ans.answer.trim()) ? (
              <div style={{ marginBottom: 16, padding: 12, border: '1px solid #e5e7eb', borderRadius: 8, background: '#fafafa' }}>
                <div style={{ display: 'flex', alignItems: 'center', gap: 8, marginBottom: 8 }}>
                  <div style={{ fontWeight: 600, fontSize: 16 }}>Answer</div>
                  {s && s.llm?.provider === "ollama" && s.llm?.reachable === true ? (
                    <span style={{ fontSize: 11, padding: '2px 6px', borderRadius: 999, background: '#eef2ff', color: '#3730a3' }}>local (ollama)</span>
                  ) : (
                    <span style={{ fontSize: 11, padding: '2px 6px', borderRadius: 999, background: '#f3f4f6', color: '#6b7280' }}>Top matches below</span>
                  )}
                </div>
                <div style={{ whiteSpace: 'pre-wrap', lineHeight: 1.6, fontSize: 14 }}>
                  {ans.final && ans.final.trim() ? ans.final : (ans.answer || '')}
                </div>
              </div>
            ) : null}
            <div>
              <div style={{ fontWeight: 600, fontSize: 16, marginBottom: 12 }}>Sources</div>
              {(() => {
                const sources = ans.sources || ans.answers || [];
                if (sources.length === 0) {
                  return (
                    <div style={{ color: '#666', fontSize: 14, padding: 12, background: '#f9fafb', borderRadius: 6 }}>
                      No matching snippets yet. Try a different query or upload more files.
                    </div>
                  );
                }
                return (
                  <div style={{ display: 'flex', flexDirection: 'column', gap: 12 }}>
                    {sources.map((h, i) => {
                      const filename = h.path ? h.path.split('/').pop() || h.path : (h.id || `Source ${i + 1}`);
                      const docId = h.document_id ? h.document_id.substring(0, 12) : null;
                      const snippet = h.text || h.caption || '';
                      const score = h.score !== undefined ? h.score : null;

                      return (
                        <div key={i} style={{ padding: 12, border: '1px solid #e5e7eb', borderRadius: 8, background: '#fff' }}>
                          <div style={{ display: 'flex', alignItems: 'center', gap: 8, marginBottom: 8, flexWrap: 'wrap' }}>
                            <span style={{ fontWeight: 500, fontSize: 13 }}>{filename}</span>
                            {docId && (
                              <code style={{ fontSize: 11, fontFamily: 'monospace', background: '#f5f5f5', padding: '2px 6px', borderRadius: 4 }}>
                                {docId}...
                              </code>
                            )}
                            {score !== null && (
                              <span style={{ fontSize: 11, padding: '2px 6px', borderRadius: 4, background: '#f0f9ff', color: '#0369a1' }}>
                                score: {score.toFixed(2)}
                              </span>
                            )}
                          </div>
                          {snippet && (
                            <div style={{
                              fontSize: 13,
                              lineHeight: 1.5,
                              color: '#374151',
                              fontFamily: 'ui-monospace, monospace',
                              background: '#f9fafb',
                              padding: 8,
                              borderRadius: 4,
                              whiteSpace: 'pre-wrap',
                              wordBreak: 'break-word'
                            }}>
                              {snippet}
                            </div>
                          )}
                        </div>
                      );
                    })}
                  </div>
                );
              })()}
            </div>
          </div>
        )}
      <div style={{ marginTop: 24, display: 'flex', gap: 8 }}>
        <input
          value={q}
          onChange={(e: React.ChangeEvent<HTMLInputElement>) => setQ(e.target.value)}
          placeholder="search…"
          style={{ flex: 1, padding: 12, borderRadius: 8, border: '1px solid #ddd' }}
        />
        <select
          value={kind}
          onChange={e => setKind(e.target.value as any)}
          style={{ padding: 12, borderRadius: 8, border: '1px solid #ddd' }}
        >
          <option value="text">text</option>
          <option value="pdf">pdf</option>
          <option value="image">image</option>
          <option value="audio">audio</option>
        </select>
        <button
          onClick={handleSearch}
          disabled={searchLoading}
          style={{
            padding: '12px 16px',
            borderRadius: 8,
            border: '1px solid #ddd',
            opacity: searchLoading ? 0.6 : 1,
            cursor: searchLoading ? 'not-allowed' : 'pointer'
          }}
        >
          {searchLoading ? 'Searching...' : 'Search'}
        </button>
      </div>
      {res.length > 0 && (
        <div style={{ marginTop: 16, display: 'grid', gap: 8 }}>
          {res.map((h, i) => (
            <div key={i} className="mb-2 p-2 rounded border">
              <div className="text-sm opacity-70">score: {h.score?.toFixed?.(3) ?? "-"}</div>
              <div className="text-xs">
                <span className="inline-block px-2 py-0.5 bg-gray-100 rounded mr-2">{h.path}</span>
                <span className="inline-block px-2 py-0.5 bg-gray-100 rounded mr-2">idx: {h.idx}</span>
              </div>
              <div className="text-xs opacity-60">
                {h.kind === "image" ? "images" : "chunks"} • idx: {h.idx}
              </div>
              <div className="mt-1">{h.caption || h.text || '(no text)'}</div>
              {h.document_id && (
                <div className="mt-1">
                  <button
                    className="text-xs underline opacity-70 hover:opacity-100"
                    onClick={async () => {
                      if (!h.document_id) return;
                      try {
                        await exportJson(h.document_id, h.kind === 'image' ? 'image' : 'text');
                      } catch (err: any) {
                        showToast("Export failed: not found or not yet indexed. Try again or check logs.", true);
                      }
                    }}
                  >
                    Export JSON ({h.kind === 'image' ? 'images.jsonl' : 'chunks.jsonl'})
                  </button>
                </div>
              )}
            </div>
          ))}
        </div>
      )}
<<<<<<< HEAD
      <div style={{ marginTop: 24, marginBottom: 12 }}>
        <div style={{ display: 'flex', gap: 8, alignItems: 'center', flexWrap: 'wrap' }}>
          <span style={{ fontSize: 12, fontWeight: 500, color: '#666' }}>Time filter:</span>
          {(['all', '24h', '7d', '30d'] as const).map((filter) => (
            <button
              key={filter}
              onClick={() => {
                setTimeFilter(filter);
                // Reload documents and refresh search if needed
                loadDocuments();
              }}
              style={{
                padding: '4px 12px',
                fontSize: 12,
                border: '1px solid #ddd',
                borderRadius: 6,
                background: timeFilter === filter ? '#3b82f6' : '#fff',
                color: timeFilter === filter ? '#fff' : '#333',
                cursor: 'pointer',
                transition: 'all 0.2s'
              }}
              onMouseEnter={(e) => {
                if (timeFilter !== filter) {
                  e.currentTarget.style.background = '#f5f5f5';
                }
              }}
              onMouseLeave={(e) => {
                if (timeFilter !== filter) {
                  e.currentTarget.style.background = '#fff';
                }
              }}
            >
              {filter === 'all' ? 'All' : filter === '24h' ? 'Last 24h' : filter === '7d' ? 'Last 7d' : 'Last 30d'}
            </button>
          ))}
        </div>
      </div>
=======
>>>>>>> cee10178
      <DocumentList
        docs={docs}
        activeDocId={activeDocId}
        previewDocId={previewDocId}
        selectedDocIds={selectedDocIds}
        openMenuDocId={openMenuDocId}
        docSearchFilter={docSearchFilter}
        docSortBy={docSortBy}
        onSetActiveDoc={(docId: string) => {
          setActiveDocId(docId);
          saveActiveDocId(docId);
          setAskScope('doc');
          saveAskScope('doc');
          showToast('Document set as active');
        }}
        saveActiveDocId={saveActiveDocId}
        setAskScope={setAskScope}
        saveAskScope={saveAskScope}
        onOpenDrawer={setDrawerDocId}
        onPreviewDoc={async (docId: string, collection: string) => {
          currentFetchDocIdRef.current = docId;
          setPreviewDocId(docId);
          setActiveDocId(docId);
          saveActiveDocId(docId);
          setAskScope('doc');
          saveAskScope('doc');
          setPreviewLoading(true);
          setPreviewError(null);
          setPreviewLines(null);
          try {
            const result = await fetchJsonPreview(docId, collection, 5);
            if (currentFetchDocIdRef.current === docId) {
              setPreviewLines(result.lines);
            }
          } catch (err: any) {
            if (currentFetchDocIdRef.current === docId) {
              setPreviewError(err?.message || 'Failed to load JSON preview');
            }
          } finally {
            if (currentFetchDocIdRef.current === docId) {
              setPreviewLoading(false);
            }
          }
        }}
        onExportJson={async (docId: string, kind: string) => {
          try {
            await exportJson(docId, kind);
          } catch (err: any) {
            showToast("Export failed: not found or not yet indexed. Try again or check logs.", true);
          }
        }}
        onExportZip={async (docId: string, kind: string) => {
          try {
            await exportZip(docId, kind);
          } catch (err: any) {
            showToast("Export failed: not found or not yet indexed. Try again or check logs.", true);
          }
        }}
        onDeleteDoc={async (docId: string) => {
          const doc = docs.find(d => d.document_id === docId);
          const filename = doc?.paths[0] ? doc.paths[0].split('/').pop() || doc.paths[0] : docId;
          const confirmed = window.confirm(`Are you sure you want to delete "${filename}"?\n\nThis will remove all chunks and images for this document from the index.`);
          if (!confirmed) return;

          try {
            await deleteDocument(docId);
            showToast('Document deleted successfully');
            setSelectedDocIds(prev => {
              const next = new Set(prev);
              next.delete(docId);
              return next;
            });
            await loadDocuments();
            if (activeDocId === docId) {
              setActiveDocId(null);
              saveActiveDocId(null);
              if (askScope === 'doc') {
                setAskScope('all');
                saveAskScope('all');
              }
            }
            if (previewDocId === docId) {
              setPreviewDocId(null);
              setPreviewLines(null);
              setPreviewError(null);
            }
            if (drawerDocId === docId) {
              setDrawerDocId(null);
            }
            if (openMenuDocId === docId) {
              setOpenMenuDocId(null);
            }
          } catch (err: any) {
<<<<<<< HEAD
            const errorMsg = err?.message || err || 'Unknown error';
            // deleteDocument already provides specific messages, so just show them
            showToast(errorMsg, true);
=======
            const errorMsg = err?.message || err;
            if (errorMsg.includes('not enabled') || errorMsg.includes('403')) {
              showToast('Delete not enabled. Set AUTH_MODE=local or ENABLE_DOC_DELETE=true', true);
            } else {
              showToast(`Delete failed: ${errorMsg}`, true);
            }
>>>>>>> cee10178
          }
        }}
        onToggleSelection={(docId: string) => {
          setSelectedDocIds(prev => {
            const next = new Set(prev);
            if (next.has(docId)) {
              next.delete(docId);
            } else {
              next.add(docId);
            }
            return next;
          });
        }}
        onSetOpenMenu={setOpenMenuDocId}
        onSetFilter={setDocSearchFilter}
        onSetSort={setDocSortBy}
        onBulkDelete={handleBulkDelete}
        onClearSelection={() => setSelectedDocIds(new Set())}
        onLoadDocuments={loadDocuments}
        showToast={showToast}
        getDocumentStatus={getDocumentStatus}
        collectionForDoc={collectionForDoc}
      />
      {previewDocId && (() => {
        const previewedDoc = docs.find(d => d.document_id === previewDocId);
        const collection = previewedDoc ? collectionForDoc(previewedDoc) : '';
        const truncatedId = previewDocId.length > 40 ? previewDocId.substring(0, 40) + '...' : previewDocId;
        const previewStatus = previewedDoc ? getDocumentStatus(previewedDoc) : null;

        return (
          <section style={{ marginTop: 24, padding: 16, border: '1px solid #ddd', borderRadius: 8, background: '#fafafa' }}>
            <h3 style={{ fontSize: 16, marginBottom: 4, fontFamily: 'monospace' }}>Preview: {truncatedId}</h3>
            {collection && (
              <p style={{ fontSize: 12, opacity: 0.7, marginBottom: 4 }}>
                Collection: {collection} {previewLines && previewLines.length > 0 && `• Showing ${previewLines.length} lines (JSONL preview)`}
              </p>
            )}
            {previewStatus && (
              <p style={{ fontSize: 12, opacity: 0.7, marginBottom: 12 }}>
                Status: {previewStatus === 'indexed' ? 'Indexed' : 'Pending'}
              </p>
            )}
            <p style={{ fontSize: 12, opacity: 0.7, marginBottom: 12 }}>
              Each line below is one JSON chunk. This is what gets stored in Qdrant.
            </p>
            {previewLoading && <p style={{ fontSize: 14, opacity: 0.7 }}>Loading JSON preview…</p>}
            {previewError && (
              <p style={{ color: '#dc2626', fontSize: 14 }}>Failed to load JSON preview: {previewError}</p>
            )}
            {!previewLoading && !previewError && (!previewLines || previewLines.length === 0) && (
              <p style={{ fontSize: 14, opacity: 0.7, fontStyle: 'italic' }}>
                No JSON rows yet. The document may not be fully indexed. Try Refresh documents.
              </p>
            )}
            {previewLines && previewLines.length > 0 && (
              <pre style={{
                background: '#fff',
                padding: 12,
                borderRadius: 4,
                border: '1px solid #e5e7eb',
                overflow: 'auto',
                fontSize: 12,
                lineHeight: 1.5,
                maxHeight: '400px',
                fontFamily: 'monospace'
              }}>
{previewLines.map((line, idx) => {
                  try {
                    const obj = JSON.parse(line);
                    return JSON.stringify(obj, null, 2) + (idx < previewLines.length - 1 ? '\n\n' : '');
                  } catch {
                    return line + (idx < previewLines.length - 1 ? '\n\n' : '');
                  }
                }).join('')}
              </pre>
            )}
            <button
              onClick={() => {
                setPreviewDocId(null);
                setPreviewLines(null);
                setPreviewError(null);
                setPreviewLoading(false);
              }}
              style={{
                marginTop: 12,
                padding: '8px 16px',
                borderRadius: 6,
                border: '1px solid #ddd',
                background: '#fff',
                cursor: 'pointer',
                fontSize: 14
              }}
            >
              Close
            </button>
          </section>
        );
      })()}
      <DocumentDrawer
        drawerDocId={drawerDocId}
        docs={docs}
        previewDocId={previewDocId}
        previewLines={previewLines}
        ans={ans}
        askScope={askScope}
        activeDocId={activeDocId}
        llmReachable={s?.llm?.reachable === true}
        askInputRef={askInputRef}
        openMenuDocId={openMenuDocId}
        onClose={() => setDrawerDocId(null)}
        onUseThisDoc={(docId: string) => {
          setDrawerDocId(null);
          setActiveDocId(docId);
          saveActiveDocId(docId);
          setAskScope('doc');
          saveAskScope('doc');
          const llmReachable = s?.llm?.reachable === true;
          if (llmReachable) {
            setAnswerMode('synthesize');
            saveAnswerMode('synthesize', 'doc');
          }
          showToast('Document ready — Ask panel focused');

          // Scroll to Ask and focus input
          setTimeout(() => {
            askInputRef.current?.scrollIntoView({ behavior: 'smooth', block: 'center' });
            setTimeout(() => {
              askInputRef.current?.focus();
            }, 300);
          }, 100);
        }}
        onPreviewDoc={async (docId: string, collection: string) => {
          setDrawerDocId(null);
          currentFetchDocIdRef.current = docId;
          setPreviewDocId(docId);
          setActiveDocId(docId);
          saveActiveDocId(docId);
          setAskScope('doc');
          saveAskScope('doc');
          setPreviewLoading(true);
          setPreviewError(null);
          setPreviewLines(null);
          try {
            const result = await fetchJsonPreview(docId, collection, 5);
            if (currentFetchDocIdRef.current === docId) {
              setPreviewLines(result.lines);
            }
          } catch (err: any) {
            if (currentFetchDocIdRef.current === docId) {
              setPreviewError(err?.message || 'Failed to load JSON preview');
            }
          } finally {
            if (currentFetchDocIdRef.current === docId) {
              setPreviewLoading(false);
            }
          }
        }}
        onExportJson={async (docId: string, kind: string) => {
          setDrawerDocId(null);
          try {
            await exportJson(docId, kind);
          } catch (err: any) {
            showToast("Export failed: not found or not yet indexed. Try again or check logs.", true);
          }
        }}
        onExportZip={async (docId: string, kind: string) => {
          setDrawerDocId(null);
          try {
            await exportZip(docId, kind);
          } catch (err: any) {
            showToast("Export failed: not found or not yet indexed. Try again or check logs.", true);
          }
        }}
        onDeleteDoc={async (docId: string, filename: string) => {
          setDrawerDocId(null);
          const confirmed = window.confirm(`Are you sure you want to delete "${filename}"?\n\nThis will remove all chunks and images for this document from the index.`);
          if (!confirmed) return;

          try {
            await deleteDocument(docId);
            showToast('Document deleted successfully');
            setSelectedDocIds(prev => {
              const next = new Set(prev);
              next.delete(docId);
              return next;
            });
            await loadDocuments();
            if (activeDocId === docId) {
              setActiveDocId(null);
              saveActiveDocId(null);
              if (askScope === 'doc') {
                setAskScope('all');
                saveAskScope('all');
              }
            }
            if (previewDocId === docId) {
              setPreviewDocId(null);
              setPreviewLines(null);
              setPreviewError(null);
            }
            if (openMenuDocId === docId) {
              setOpenMenuDocId(null);
            }
          } catch (err: any) {
<<<<<<< HEAD
            const errorMsg = err?.message || err || 'Unknown error';
            // deleteDocument already provides specific messages, so just show them
            showToast(errorMsg, true);
=======
            const errorMsg = err?.message || err;
            if (errorMsg.includes('not enabled') || errorMsg.includes('403')) {
              showToast('Delete not enabled. Set AUTH_MODE=local or ENABLE_DOC_DELETE=true', true);
            } else {
              showToast(`Delete failed: ${errorMsg}`, true);
            }
>>>>>>> cee10178
          }
        }}
        copyToClipboard={copyToClipboard}
        showToast={showToast}
        getDocumentStatus={getDocumentStatus}
        collectionForDoc={collectionForDoc}
      />
      <div style={{ marginTop: 16, opacity: .7, fontSize: 12 }}>API: {apiBase}</div>
    </div>
  )
}

export default App<|MERGE_RESOLUTION|>--- conflicted
+++ resolved
@@ -2193,7 +2193,7 @@
           ))}
         </div>
       )}
-<<<<<<< HEAD
+
       <div style={{ marginTop: 24, marginBottom: 12 }}>
         <div style={{ display: 'flex', gap: 8, alignItems: 'center', flexWrap: 'wrap' }}>
           <span style={{ fontSize: 12, fontWeight: 500, color: '#666' }}>Time filter:</span>
@@ -2231,8 +2231,6 @@
           ))}
         </div>
       </div>
-=======
->>>>>>> cee10178
       <DocumentList
         docs={docs}
         activeDocId={activeDocId}
@@ -2326,18 +2324,17 @@
               setOpenMenuDocId(null);
             }
           } catch (err: any) {
-<<<<<<< HEAD
+
             const errorMsg = err?.message || err || 'Unknown error';
             // deleteDocument already provides specific messages, so just show them
             showToast(errorMsg, true);
-=======
             const errorMsg = err?.message || err;
             if (errorMsg.includes('not enabled') || errorMsg.includes('403')) {
               showToast('Delete not enabled. Set AUTH_MODE=local or ENABLE_DOC_DELETE=true', true);
             } else {
               showToast(`Delete failed: ${errorMsg}`, true);
             }
->>>>>>> cee10178
+
           }
         }}
         onToggleSelection={(docId: string) => {
@@ -2542,18 +2539,17 @@
               setOpenMenuDocId(null);
             }
           } catch (err: any) {
-<<<<<<< HEAD
+
             const errorMsg = err?.message || err || 'Unknown error';
             // deleteDocument already provides specific messages, so just show them
             showToast(errorMsg, true);
-=======
             const errorMsg = err?.message || err;
             if (errorMsg.includes('not enabled') || errorMsg.includes('403')) {
               showToast('Delete not enabled. Set AUTH_MODE=local or ENABLE_DOC_DELETE=true', true);
             } else {
               showToast(`Delete failed: ${errorMsg}`, true);
             }
->>>>>>> cee10178
+
           }
         }}
         copyToClipboard={copyToClipboard}
