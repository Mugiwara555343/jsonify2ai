#!/usr/bin/env python3
"""
Batch-ingest a 'drop zone' folder into JSON+Qdrant.

Usage:
  PYTHONPATH=worker python scripts/ingest_dropzone.py \
    --dir data/dropzone --export data/exports/ingest.jsonl
  # optional hard-fail on missing optional deps:
  PYTHONPATH=worker python scripts/ingest_dropzone.py --strict
  # optional fix when an old collection has wrong vector size:
  PYTHONPATH=worker python scripts/ingest_dropzone.py --recreate-bad-collection
"""

from __future__ import annotations
import argparse
import importlib.util
import json
import os
import sys
import uuid
from dataclasses import asdict, dataclass
from pathlib import Path
from typing import Iterable, List, Dict, Any, Tuple, Callable, Optional
from qdrant_client import QdrantClient
from qdrant_client.models import PointStruct

# --- allow "from app..." imports when running from repo root
REPO_ROOT = Path(__file__).resolve().parents[1]
WORKER_DIR = REPO_ROOT / "worker"
if str(WORKER_DIR) not in sys.path:
    sys.path.insert(0, str(WORKER_DIR))

# --- worker imports
from app.config import settings
from app.services.chunker import chunk_text
from app.services.qdrant_minimal import ensure_collection_minimal  # supports SDK/HTTP variants
from app.services.image_caption import caption_image
from app.services.embed_ollama import embed_texts
from app.routers.qdrant_utils import ensure_collection


# --- Qdrant helpers ---
def _extract_existing_dim(coll_info):
    """
    Return int dim if available, else None. Supports VectorParams or named vectors {name: VectorParams}.
    """
    try:
        v = getattr(coll_info.config.params, "vectors", None)
        # qdrant-client may expose as object with .size or a dict
        if v is None:
            return None
        # Direct VectorParams
        size = getattr(v, "size", None)
        if isinstance(size, int):
            return size
        # NamedVectors (dict-like)
        if isinstance(v, dict) and v:
            first = next(iter(v.values()))
            return int(getattr(first, "size", None)) if hasattr(first, "size") else None
    except Exception:
        pass
    return None

def _ensure_collection(client, name: str, dim: int, distance="Cosine", recreate_bad: bool=False):
    from qdrant_client.http import models as qm
    try:
        info = client.get_collection(name)
        existing_dim = _extract_existing_dim(info)
        print(f"[qdrant] collection={name} existing_dim={existing_dim} expected_dim={dim}")
        if existing_dim in (None, 0) or int(existing_dim) != int(dim):
            if recreate_bad:
                print(f"[qdrant] recreating collection {name} with dim={dim}")
                try:
                    client.delete_collection(name=name)
                except Exception:
                    pass
                client.recreate_collection(
                    collection_name=name,
                    vectors_config=qm.VectorParams(size=int(dim), distance=getattr(qm.Distance, distance.upper()))
                )
                return
            raise RuntimeError(f"Collection '{name}' exists with dimension {existing_dim}, expected {dim}. "
                               f"Re-run with --recreate-bad-collection or set QDRANT_RECREATE_BAD=1 to auto-fix.")
        # ok
        return
    except Exception as e:
        # If not found → create
        msg = str(e)
        if "Not found" in msg or "doesn't exist" in msg or "404" in msg:
            client.recreate_collection(
                collection_name=name,
                vectors_config=qm.VectorParams(size=int(dim), distance=getattr(qm.Distance, distance.upper()))
            )
            print(f"[qdrant] created collection {name} dim={dim}")
            return
        # Any other error → bubble
        raise


# --- Qdrant helpers ---
def _extract_existing_dim(coll_info):
    """
    Return int dim if available, else None. Supports VectorParams or named vectors {name: VectorParams}.
    """
    try:
        v = getattr(coll_info.config.params, "vectors", None)
        # qdrant-client may expose as object with .size or a dict
        if v is None:
            return None
        # Direct VectorParams
        size = getattr(v, "size", None)
        if isinstance(size, int):
            return size
        # NamedVectors (dict-like)
        if isinstance(v, dict) and v:
            first = next(iter(v.values()))
            return int(getattr(first, "size", None)) if hasattr(first, "size") else None
    except Exception:
        pass
    return None

def _ensure_collection(client, name: str, dim: int, distance="Cosine", recreate_bad: bool=False):
    from qdrant_client.http import models as qm
    try:
        info = client.get_collection(name)
        existing_dim = _extract_existing_dim(info)
        print(f"[qdrant] collection={name} existing_dim={existing_dim} expected_dim={dim}")
        if existing_dim in (None, 0) or int(existing_dim) != int(dim):
            if recreate_bad:
                print(f"[qdrant] recreating collection {name} with dim={dim}")
                try:
                    client.delete_collection(name=name)
                except Exception:
                    pass
                client.recreate_collection(
                    collection_name=name,
                    vectors_config=qm.VectorParams(size=int(dim), distance=getattr(qm.Distance, distance.upper()))
                )
                return
            raise RuntimeError(f"Collection '{name}' exists with dimension {existing_dim}, expected {dim}. "
                               f"Re-run with --recreate-bad-collection or set QDRANT_RECREATE_BAD=1 to auto-fix.")
        # ok
        return
    except Exception as e:
        # If not found → create
        msg = str(e)
        if "Not found" in msg or "doesn't exist" in msg or "404" in msg:
            client.recreate_collection(
                collection_name=name,
                vectors_config=qm.VectorParams(size=int(dim), distance=getattr(qm.Distance, distance.upper()))
            )
            print(f"[qdrant] created collection {name} dim={dim}")
            return
        # Any other error → bubble
        raise


# ===================== Parser registry (lazy + optional) =====================

def _module_available(name: str) -> bool:
    return importlib.util.find_spec(name) is not None

# Each factory returns a callable (path: str) -> str
def _csv_factory():
    from app.services.parse_csv import extract_text_from_csv
    return extract_text_from_csv

def _json_factory():
    from app.services.parse_json import extract_text_from_json
    return extract_text_from_json

def _jsonl_factory():
    from app.services.parse_json import extract_text_from_jsonl
    return extract_text_from_jsonl

def _docx_factory():
    if not _module_available("docx"):
        raise RuntimeError("python-docx not installed; install with: pip install python-docx")
    from app.services.parse_docx import extract_text_from_docx
    return extract_text_from_docx

def _pdf_factory():
    if not _module_available("pypdf"):
        raise RuntimeError("pypdf not installed; install with: pip install pypdf")
    from app.services.parse_pdf import extract_text_from_pdf
    return extract_text_from_pdf

def _audio_factory():
    # dev-mode works without faster-whisper; real STT requires it (+ ffmpeg)
    from app.services.parse_audio import transcribe_audio
    return transcribe_audio

AUDIO_EXTS = {".wav", ".mp3", ".m4a", ".flac", ".ogg"}

REGISTRY: List[Tuple[set[str], Callable[[], Callable[[str], str]], Optional[str]]] = [
    ({"." + ext for ext in ("csv", "tsv")}, _csv_factory, None),
    ({".json"}, _json_factory, None),
    ({".jsonl"}, _jsonl_factory, None),
    ({".docx"}, _docx_factory, "python-docx"),
    ({".pdf"}, _pdf_factory, "pypdf"),
    (AUDIO_EXTS, _audio_factory, "faster-whisper (only for real STT; dev-mode works)"),
]

# Ignore images for now (we’ll add captioning later)
IGNORED_EXTS = {
    ".jsonl", ".zip", ".tar", ".gz", ".rar", ".7z",
    ".exe", ".dll", ".so", ".dylib", ".bin",
    ".png", ".jpg", ".jpeg", ".webp",
}

class SkipFile(RuntimeError):
    """Non-fatal: skip this file with a message."""

def extract_text_auto(path: str, strict: bool = False) -> str:
    p = Path(path)
    ext = p.suffix.lower()

    if ext in IGNORED_EXTS:
        raise SkipFile(f"ignored extension: {ext}")

    for exts, factory, need in REGISTRY:
        if ext in exts:
            try:
                handler = factory()
                return handler(str(p))
            except RuntimeError as e:
                if strict:
                    raise
                raise SkipFile(str(e))
            except Exception as e:
                if strict:
                    raise
                raise SkipFile(f"failed to parse {ext}: {e}")

    # Fallback: treat as text
    try:
        return p.read_text(encoding="utf-8", errors="ignore")
    except Exception as e:
        if strict:
            raise
        raise SkipFile(f"could not read as text: {e}")


# ============================== Qdrant helpers ==============================

@dataclass
class ChunkRecord:
    id: str              # MUST be unsigned int or UUID **string** for Qdrant
    document_id: str     # we keep doc grouping in payload
    path: str
    idx: int
    text: str
    meta: Dict[str, Any]

    def payload(self) -> Dict[str, Any]:
        return {
            "document_id": self.document_id,
            "path": self.path,
            "idx": self.idx,
            "text": self.text,
            **self.meta,
        }

def upsert_points_min(client, name: str,
                      items: Iterable[Tuple[str, List[float], Dict[str, Any]]]) -> int:
    """
    Minimal inline upsert to avoid importing helper variants.
    items = [(point_id: str|int, vector: list[float], payload: dict), ...]
    """
    from qdrant_client.conversions.common_types import PointStruct
    points = [PointStruct(id=i, vector=v, payload=p) for (i, v, p) in items]
    client.upsert(collection_name=name, points=points)
    return len(points)


# ============================== Embeddings ==================================

def _deterministic_vec(s: str, dim: int) -> List[float]:
    import hashlib
    h = hashlib.sha256(s.encode("utf-8")).digest()
    out: List[float] = []
    for i in range(dim):
        out.append(((h[i % len(h)]) / 255.0) * 2 - 1)  # [-1, 1]
    return out

def _embed_texts(texts: List[str]) -> List[List[float]]:
    dim = int(settings.EMBEDDING_DIM)
    if str(getattr(settings, "EMBED_DEV_MODE", 0)) == "1" or os.getenv("EMBED_DEV_MODE") == "1":
        return [_deterministic_vec(t, dim) for t in texts]
    try:
        from app.services.embed_ollama import embed_texts as embed_texts_real  # type: ignore
    except Exception:
        raise RuntimeError(
            "No embedder available. Either set EMBED_DEV_MODE=1 or install/run an embedding backend."
        )
    vecs = embed_texts_real(texts)
    if not vecs or len(vecs[0]) != dim:
        raise RuntimeError(f"Embedding dimension mismatch: expected {dim}, got {len(vecs[0]) if vecs else 'none'}")
    return vecs


# ============================== Orchestration ===============================

def _iter_files(root: Path) -> Iterable[Path]:
    for p in root.rglob("*"):
        if p.is_file():
            yield p

def ingest_dir(drop_dir: Path, export_jsonl: Path | None, strict: bool,
<<<<<<< HEAD
               recreate_bad: bool, do_images: bool = False, qdr: QdrantClient = None) -> Dict[str, Any]:
=======
               recreate_bad: bool) -> Dict[str, Any]:
>>>>>>> e2a288cc
    """Core ingest routine."""
    from qdrant_client import QdrantClient
    client = QdrantClient(url=settings.QDRANT_URL)
    
    # Print one-liner summary before ingest starts
    print(f"[ingest] target collection={settings.QDRANT_COLLECTION} expected_dim={settings.EMBEDDING_DIM}")
    
    # Use the new hardened collection handling
    _ensure_collection(client, settings.QDRANT_COLLECTION, dim=int(settings.EMBEDDING_DIM), distance="Cosine", recreate_bad=recreate_bad)
<<<<<<< HEAD
    
    # Image handling setup
    IMAGE_EXTS = {".jpg", ".jpeg", ".png", ".webp"}
=======
>>>>>>> e2a288cc

    export_f = None
    if export_jsonl:
        export_jsonl.parent.mkdir(parents=True, exist_ok=True)
        export_f = export_jsonl.open("w", encoding="utf-8")

    total_files = 0
    total_chunks = 0
    skipped: List[str] = []

    for fp in _iter_files(drop_dir):
        total_files += 1
        
        # Handle images if enabled
        if do_images and fp.suffix.lower() in IMAGE_EXTS:
            try:
                cap = caption_image(fp)
                vec = embed_texts([cap])[0]
                qdr.upsert(collection_name=settings.QDRANT_COLLECTION_IMAGES,
                           points=[PointStruct(id=str(uuid.uuid4()),
                           vector=vec, payload={"path": str(fp), "caption": cap, "tags": [], "source_ext": fp.suffix.lower()})])
                print(f"[images] {fp.name} → '{cap[:64]}…'")
            except Exception as e:
                print(f"[images][skip] {fp.name}: {e}")
            continue
        
        try:
            raw = extract_text_auto(str(fp), strict=strict)
        except SkipFile as e:
            skipped.append(f"{fp.name}: {e}")
            continue

        if not raw.strip():
            skipped.append(f"{fp.name}: empty content")
            continue

        chunks = list(chunk_text(raw, size=int(settings.CHUNK_SIZE),
                                 overlap=int(settings.CHUNK_OVERLAP)))
        if not chunks:
            skipped.append(f"{fp.name}: no chunks")
            continue

        vecs = _embed_texts(chunks)

        # One UUID per DOCUMENT for grouping + one UUID per POINT for Qdrant id
        doc_id = str(uuid.uuid4())
        items: List[Tuple[str, List[float], Dict[str, Any]]] = []

        for idx, (text, vec) in enumerate(zip(chunks, vecs)):
            point_id = str(uuid.uuid4())  # <-- valid Qdrant id
            rec = ChunkRecord(
                id=point_id,
                document_id=doc_id,
                path=str(fp),
                idx=idx,
                text=text,
                meta={"source_ext": fp.suffix.lower()},
            )
            items.append((rec.id, vec, rec.payload()))
            if export_f:
                export_f.write(json.dumps(asdict(rec), ensure_ascii=False) + "\n")

        total_chunks += upsert_points_min(client, settings.QDRANT_COLLECTION, items)

    if export_f:
        export_f.close()

    return {
        "files_seen": total_files,
        "chunks_upserted": total_chunks,
        "collection": settings.QDRANT_COLLECTION,
        "skipped": skipped,
    }


def main():
    p = argparse.ArgumentParser(description="Ingest a drop-zone folder into Qdrant + JSONL export")
    p.add_argument("--dir", default=os.getenv("DROPZONE_DIR", "data/dropzone"))
    p.add_argument("--export", default=os.getenv("EXPORT_JSONL", "data/exports/ingest.jsonl"))
    p.add_argument("--strict", action="store_true", help="fail on missing optional deps instead of skipping")
    p.add_argument("--recreate-bad-collection", action="store_true",
                   help="If existing collection has no/incorrect vector dim, drop and recreate it.")
    args = p.parse_args()

    drop = Path(args.dir)
    if not drop.exists():
        raise SystemExit(f"Drop zone not found: {drop}")

    # Read env override
    recreate_bad = args.recreate_bad_collection or os.getenv("QDRANT_RECREATE_BAD", "0") == "1"

<<<<<<< HEAD
    # Image handling setup
    IMAGE_EXTS = {".jpg", ".jpeg", ".png", ".webp"}
    do_images = bool(settings.IMAGES_CAPTION)
    qdr = QdrantClient(url=settings.QDRANT_URL)
    if do_images:
        ensure_collection(qdr, settings.QDRANT_COLLECTION_IMAGES, settings.EMBEDDING_DIM)

    res = ingest_dir(drop_dir=drop,
                     export_jsonl=Path(args.export) if args.export else None,
                     strict=args.strict,
                     recreate_bad=recreate_bad,
                     do_images=do_images,
                     qdr=qdr)
=======
    res = ingest_dir(drop_dir=drop,
                     export_jsonl=Path(args.export) if args.export else None,
                     strict=args.strict,
                     recreate_bad=recreate_bad)
>>>>>>> e2a288cc
    print(json.dumps(res, indent=2))


if __name__ == "__main__":
    main()<|MERGE_RESOLUTION|>--- conflicted
+++ resolved
@@ -307,11 +307,11 @@
             yield p
 
 def ingest_dir(drop_dir: Path, export_jsonl: Path | None, strict: bool,
-<<<<<<< HEAD
+
                recreate_bad: bool, do_images: bool = False, qdr: QdrantClient = None) -> Dict[str, Any]:
-=======
+
                recreate_bad: bool) -> Dict[str, Any]:
->>>>>>> e2a288cc
+
     """Core ingest routine."""
     from qdrant_client import QdrantClient
     client = QdrantClient(url=settings.QDRANT_URL)
@@ -321,12 +321,12 @@
     
     # Use the new hardened collection handling
     _ensure_collection(client, settings.QDRANT_COLLECTION, dim=int(settings.EMBEDDING_DIM), distance="Cosine", recreate_bad=recreate_bad)
-<<<<<<< HEAD
+
     
     # Image handling setup
     IMAGE_EXTS = {".jpg", ".jpeg", ".png", ".webp"}
-=======
->>>>>>> e2a288cc
+
+
 
     export_f = None
     if export_jsonl:
@@ -418,7 +418,7 @@
     # Read env override
     recreate_bad = args.recreate_bad_collection or os.getenv("QDRANT_RECREATE_BAD", "0") == "1"
 
-<<<<<<< HEAD
+
     # Image handling setup
     IMAGE_EXTS = {".jpg", ".jpeg", ".png", ".webp"}
     do_images = bool(settings.IMAGES_CAPTION)
@@ -432,12 +432,12 @@
                      recreate_bad=recreate_bad,
                      do_images=do_images,
                      qdr=qdr)
-=======
+
     res = ingest_dir(drop_dir=drop,
                      export_jsonl=Path(args.export) if args.export else None,
                      strict=args.strict,
                      recreate_bad=recreate_bad)
->>>>>>> e2a288cc
+
     print(json.dumps(res, indent=2))
 
 
