#!/usr/bin/env python3
# --- repo-root import bootstrap (works even if PYTHONPATH is unset) ----------
from __future__ import annotations
import sys
import pathlib

REPO_ROOT = (
    pathlib.Path(__file__).resolve().parents[1]
)  # parent of 'scripts/' or 'examples/'
if str(REPO_ROOT) not in sys.path:
    sys.path.insert(0, str(REPO_ROOT))
# -----------------------------------------------------------------------------
"""
Batch-ingest a 'drop zone' folder into JSON+Qdrant, using the same contract as /process,
plus read-only inspection utilities (--stats, --list).

Usage:
    # Ingest directory (default mode)
    PYTHONPATH=worker python scripts/ingest_dropzone.py --dir data/dropzone --export data/exports/ingest.jsonl

    # Run one pass only (no watch loop)
    PYTHONPATH=worker python scripts/ingest_dropzone.py --once

    # Restrict to specific kinds (comma/space separated)
    PYTHONPATH=worker python scripts/ingest_dropzone.py --kinds pdf,txt,md

    # Read-only stats (optionally filtered)
    PYTHONPATH=worker python scripts/ingest_dropzone.py --stats
    PYTHONPATH=worker python scripts/ingest_dropzone.py --stats --kind pdf
    PYTHONPATH=worker python scripts/ingest_dropzone.py --stats --filter-by path=README.md

    # List matching payloads (no vectors, filter-only)
    PYTHONPATH=worker python scripts/ingest_dropzone.py --list --limit 5 --document-id <uuid>

    # Extras
    PYTHONPATH=worker python scripts/ingest_dropzone.py --strict
    PYTHONPATH=worker python scripts/ingest_dropzone.py --recreate-bad-collection
    PYTHONPATH=worker python scripts/ingest_dropzone.py --replace-existing
    PYTHONPATH=worker python scripts/ingest_dropzone.py --images
"""

import argparse
import hashlib
import importlib.util
import json
import os
import textwrap
import uuid
from dataclasses import asdict, dataclass
from pathlib import Path
from typing import Iterable, List, Dict, Any, Tuple, Callable, Optional


# worker config + services
from worker.app.config import settings
from worker.app.services.chunker import chunk_text
from worker.app.services.embed_ollama import embed_texts as embed_texts_real
from worker.app.services.image_caption import caption_image  # optional, behind flag

try:
    from worker.app.services.qdrant_client import (
        get_qdrant_client,
        upsert_points,
        delete_by_document_id,
        count as q_count,
        build_filter,
    )
    from worker.app.services.qdrant_minimal import ensure_collection_minimal
except ImportError:
    from worker.app.services.qdrant_client import (
        get_qdrant_client,
        upsert_points,
        delete_by_document_id,
        count as q_count,
        build_filter,
    )

    def ensure_collection_minimal(*a, **kw):
        raise RuntimeError("ensure_collection_minimal not available")


# Canonical collection and schema
CANONICAL_COLLECTION = getattr(
    settings,
    "QDRANT_COLLECTION",
    os.getenv("QDRANT_COLLECTION", "jsonify2ai_chunks_768"),
)
CANONICAL_DIM = int(getattr(settings, "EMBEDDING_DIM", 768))
CANONICAL_MODEL = getattr(
    settings, "EMBEDDINGS_MODEL", os.getenv("EMBEDDINGS_MODEL", "nomic-embed-text")
)
CANONICAL_DISTANCE = "Cosine"

try:
    # used only in --list path
    from qdrant_client import models as qmodels  # type: ignore
except Exception:  # pragma: no cover
    qmodels = None  # type: ignore

# ===================== Parser registry (lazy + optional) =====================


def _module_available(name: str) -> bool:
    return importlib.util.find_spec(name) is not None


# Each factory returns a callable (path: str) -> str
def _csv_factory():
    from worker.app.services.parse_csv import extract_text_from_csv

    return extract_text_from_csv


def _json_factory():
    from worker.app.services.parse_json import extract_text_from_json

    return extract_text_from_json


def _jsonl_factory():
    from worker.app.services.parse_json import extract_text_from_jsonl

    return extract_text_from_jsonl


def _docx_factory():
    if not _module_available("docx"):
        raise RuntimeError("python-docx not installed; pip install python-docx")
    from worker.app.services.parse_docx import extract_text_from_docx

    return extract_text_from_docx


def _pdf_factory():
    if not _module_available("pypdf"):
        raise RuntimeError("pypdf not installed; pip install pypdf")
    from worker.app.services.parse_pdf import extract_text_from_pdf

    return extract_text_from_pdf


def _audio_factory():
    # dev-mode works without faster-whisper; real STT requires it (+ ffmpeg)
    from worker.app.services.parse_audio import transcribe_audio

    return transcribe_audio


AUDIO_EXTS = {".wav", ".mp3", ".m4a", ".flac", ".ogg"}

REGISTRY: List[Tuple[set[str], Callable[[], Callable[[str], str]], Optional[str]]] = [
    ({"." + ext for ext in ("csv", "tsv")}, _csv_factory, None),
    ({".json"}, _json_factory, None),
    ({".jsonl"}, _jsonl_factory, None),
    ({".docx"}, _docx_factory, "python-docx"),
    ({".pdf"}, _pdf_factory, "pypdf"),
    (AUDIO_EXTS, _audio_factory, "faster-whisper (only for real STT; dev-mode works)"),
]

IGNORED_EXTS = {
    ".jsonl",
    ".zip",
    ".tar",
    ".gz",
    ".rar",
    ".7z",
    ".exe",
    ".dll",
    ".so",
    ".dylib",
    ".bin",
    ".png",
    ".jpg",
    ".jpeg",
    ".webp",  # handled separately when --images is on
}


class SkipFile(RuntimeError):
    """Non-fatal: skip this file with a message."""


def extract_text_auto(path: str, strict: bool = False) -> str:
    p = Path(path)
    ext = p.suffix.lower()

    if ext in IGNORED_EXTS:
        raise SkipFile(f"ignored extension: {ext}")

    for exts, factory, _need in REGISTRY:
        if ext in exts:
            try:
                handler = factory()
                return handler(str(p))
            except RuntimeError as e:
                if strict:
                    raise
                raise SkipFile(str(e))
            except Exception as e:
                if strict:
                    raise
                raise SkipFile(f"failed to parse {ext}: {e}")

    # Fallback: treat as text
    try:
        return p.read_text(encoding="utf-8", errors="ignore")
    except Exception as e:
        if strict:
            raise
        raise SkipFile(f"could not read as text: {e}")


# ============================== Qdrant payload ===============================


@dataclass
class ChunkRecord:
    id: str  # point id (uuid4 for Qdrant)
    document_id: str
    path: str
    kind: str  # "text" | "pdf" | "audio" | "image"
    idx: int
    text: str
    meta: Dict[str, Any]

    def payload(self) -> Dict[str, Any]:
        # match /process schema: flat fields + nested meta
        return {
            "document_id": self.document_id,
            "path": self.path,
            "kind": self.kind,
            "idx": self.idx,
            "text": self.text,
            "meta": self.meta,
        }


# ============================== Embeddings ==================================


def _deterministic_vec(s: str, dim: int) -> List[float]:
    h = hashlib.sha256(s.encode("utf-8")).digest()
    return [((h[i % len(h)]) / 255.0) * 2 - 1 for i in range(dim)]  # [-1, 1]


def embed_texts(texts: List[str]) -> List[List[float]]:
    dim = CANONICAL_DIM
    if (
        str(getattr(settings, "EMBED_DEV_MODE", 0)) == "1"
        or os.getenv("EMBED_DEV_MODE") == "1"
    ):
        return [_deterministic_vec(t, dim) for t in texts]
    vecs = embed_texts_real(texts, model=CANONICAL_MODEL)
    if not vecs or len(vecs[0]) != dim:
        raise RuntimeError(
            f"Embedding dimension mismatch: expected {dim}, got {len(vecs[0]) if vecs else 'none'}"
        )
    return vecs


# ============================== Orchestration ===============================


def _iter_files(root: Path) -> Iterable[Path]:
    for p in root.rglob("*"):
        if p.is_file():
            yield p


def _kind_for_ext(ext: str) -> str:
    if ext in {".pdf"}:
        return "pdf"
    if ext in AUDIO_EXTS:
        return "audio"
    return "text"


def _document_id_for_file(fp: Path) -> str:
    # deterministic, rename-proof doc id from file bytes
    data = fp.read_bytes()
    doc_hash = hashlib.sha256(data).hexdigest()
    return str(uuid.uuid5(settings.NAMESPACE_UUID, doc_hash))


def ingest_dir(
    drop_dir: Path,
    export_jsonl: Path | None,
    strict: bool,
    recreate_bad: bool,
    replace_existing: bool,
    do_images: bool = False,
) -> Dict[str, Any]:
    """Core ingest routine."""

    client = get_qdrant_client()

    # Ensure canonical collection exists and matches schema
    try:
        ensure_collection_minimal(
            client=client,
            name=CANONICAL_COLLECTION,
            dim=CANONICAL_DIM,
            distance=CANONICAL_DISTANCE,
            recreate_bad=recreate_bad,
        )
    except Exception as e:
        print(f"[error] Collection schema mismatch: {e}")
        if not recreate_bad:
            print(
                f"Set --recreate-bad-collection to drop and recreate the collection. Expected dim={CANONICAL_DIM}, distance={CANONICAL_DISTANCE}."
            )
            sys.exit(2)

    IMAGE_EXTS = {".jpg", ".jpeg", ".png", ".webp"}
    if do_images:
        ensure_collection_minimal(
            client=client,
            name=getattr(settings, "QDRANT_COLLECTION_IMAGES", "jsonify2ai_images_768"),
            dim=CANONICAL_DIM,
            distance=CANONICAL_DISTANCE,
            recreate_bad=recreate_bad,
        )

    export_f = None
    if export_jsonl:
        export_jsonl.parent.mkdir(parents=True, exist_ok=True)
        export_f = export_jsonl.open("w", encoding="utf-8")

    total_files = 0
    total_chunks = 0
    skipped: List[str] = []

    batch_size = int(getattr(settings, "QDRANT_UPSERT_BATCH_SIZE", 128))
    seen_points = set()
    points_skipped_dedupe = 0
    for fp in _iter_files(drop_dir):
        ext = fp.suffix.lower()
        rel_path = str(fp).replace("\\", "/")
        # Kind normalization
        if ext == ".pdf":
            kind = "pdf"
        elif ext == ".md":
            kind = "md"
        elif ext == ".txt":
            kind = "text"
        elif ext in IMAGE_EXTS:
            kind = "image"
        elif ext in AUDIO_EXTS:
            kind = "audio"
        else:
            kind = "text"
        total_files += 1

        # Handle images if enabled
        if do_images and ext in IMAGE_EXTS:
            try:
                cap = caption_image(fp)
                vec = embed_texts([cap])[0]
                item = (
                    str(uuid.uuid4()),
                    vec,
                    {
                        "document_id": _document_id_for_file(fp),
                        "path": rel_path,
                        "kind": "image",
                        "idx": 0,
                        "text": cap,
                        "meta": {"source_ext": ext, "caption_model": "blip"},
                    },
                )
                upsert_points(
                    [item],
                    collection_name=getattr(
                        settings, "QDRANT_COLLECTION_IMAGES", "jsonify2ai_images_768"
                    ),
                    client=client,
                    batch_size=1,
                    ensure=False,
                )
                print(f"[images] {fp.name} → '{cap[:64]}…'")
            except Exception as e:
                skipped.append(f"{fp.name}: {e}")
            continue

        # Parse text-like files
        try:
            raw = extract_text_auto(str(fp), strict=strict)
        except SkipFile as e:
            skipped.append(f"{fp.name}: {e}")
            continue

        if not raw.strip():
            skipped.append(f"{fp.name}: empty content")
            continue

        # Determine document id (deterministic) and optional cleanup
        document_id = _document_id_for_file(fp)
        if replace_existing:
            try:
                delete_by_document_id(document_id, client=client)
            except Exception as e:
                skipped.append(f"{fp.name}: delete failed ({e})")
                # continue anyway

        # Chunk using config defaults (normalization inside chunker)
        chunks = chunk_text(
            raw,
            size=int(getattr(settings, "CHUNK_SIZE", 800)),
            overlap=int(getattr(settings, "CHUNK_OVERLAP", 100)),
        )
        if not chunks:
            skipped.append(f"{fp.name}: no chunks")
            continue

        vecs = embed_texts(chunks)

        # Build items with unified payload
        items: List[Tuple[str, List[float], Dict[str, Any]]] = []
        for idx, (text, vec) in enumerate(zip(chunks, vecs)):
            point_key = (document_id, idx)
            if point_key in seen_points:
                points_skipped_dedupe += 1
                continue
            seen_points.add(point_key)
            point_id = str(uuid.uuid4())
            rec = ChunkRecord(
                id=point_id,
                document_id=document_id,
                path=rel_path,
                kind=kind,
                idx=idx,
                text=text,
                meta={"source_ext": ext},
            )
            items.append((rec.id, vec, rec.payload()))
            if export_f:
                export_f.write(json.dumps(asdict(rec), ensure_ascii=False) + "\n")

        # Batched upsert through our wrapper
        total_chunks += upsert_points(
            items,
            collection_name=CANONICAL_COLLECTION,
            client=client,
            batch_size=batch_size,
            ensure=False,  # already ensured at the start
        )

    if export_f:
        export_f.close()

    return {
        "files_scanned": total_files,
        "chunks_parsed": total_chunks,
        "points_upserted": total_chunks,
        "points_skipped_dedupe": points_skipped_dedupe,
        "collection": CANONICAL_COLLECTION,
        "skipped": skipped,
    }


# ================================ Inspect ===================================


def _parse_filter_sugar(filter_pairs: List[str] | None) -> Dict[str, str]:
    """Parse --filter-by key=value (repeatable). Only allow supported keys."""
    out: Dict[str, str] = {}
    if not filter_pairs:
        return out
    allowed = {"document_id", "kind", "path"}
    for pair in filter_pairs:
        if "=" not in pair:
            continue
        k, v = pair.split("=", 1)
        k = k.strip()
        v = v.strip()
        if k in allowed and v:
            out[k] = v
    return out


def do_stats(
    document_id: str | None, kind: str | None, path: str | None
) -> Dict[str, Any]:
    """Return total counts, per-kind counts, and optional filtered count."""
    client = get_qdrant_client()
    total = q_count(collection_name=settings.QDRANT_COLLECTION, client=client)

    # Per-kind counts, optionally scoped by doc/path if provided
    per_kind: Dict[str, int] = {}
    for k in ("text", "pdf", "audio", "image"):
        per_kind[k] = q_count(
            collection_name=settings.QDRANT_COLLECTION,
            client=client,
            query_filter=build_filter(document_id=document_id, path=path, kind=k),
        )

    filtered = None
    if document_id or kind or path:
        filtered = q_count(
            collection_name=settings.QDRANT_COLLECTION,
            client=client,
            query_filter=build_filter(document_id=document_id, kind=kind, path=path),
        )

    return {
        "ok": True,
        "collection": settings.QDRANT_COLLECTION,
        "total": total,
        "per_kind": per_kind,
        "filtered": filtered,
        "filters": {"document_id": document_id, "kind": kind, "path": path},
    }


def do_list(
    document_id: str | None, kind: str | None, path: str | None, limit: int = 10
) -> Dict[str, Any]:
    """List up to N payloads matching filters (no vectors, no scores)."""
    client = get_qdrant_client()

    if qmodels is None:
        return {"ok": False, "error": "qdrant-client not available for scroll"}

    flt = build_filter(document_id=document_id, kind=kind, path=path)
    points, _next = client.scroll(
        collection_name=settings.QDRANT_COLLECTION,
        scroll_filter=flt,  # type: ignore[arg-type]
        limit=limit,
        with_payload=True,
        with_vectors=False,
    )

    rows: List[Dict[str, Any]] = []
    for p in points:
        payload = getattr(p, "payload", {}) or {}
        rows.append(
            {
                "id": str(getattr(p, "id", "")),
                "document_id": payload.get("document_id"),
                "path": payload.get("path"),
                "kind": payload.get("kind"),
                "idx": payload.get("idx"),
                "text": textwrap.shorten(
                    (payload.get("text") or "").strip(), width=160, placeholder="…"
                ),
            }
        )

    return {
        "ok": True,
        "collection": settings.QDRANT_COLLECTION,
        "limit": limit,
        "filters": {"document_id": document_id, "kind": kind, "path": path},
        "rows": rows,
    }


# ================================== CLI =====================================


def main():
    p = argparse.ArgumentParser(
        description="Ingest a drop-zone folder into Qdrant + JSONL export, with stats/list utilities"
    )
    p.add_argument("--dir", default="data/dropzone")
    p.add_argument(
        "--export",
        default=os.getenv(
            "EXPORT_JSONL",
            getattr(settings, "EXPORT_JSONL", "data/exports/ingest.jsonl"),
        ),
    )
    p.add_argument(
        "--strict",
        action="store_true",
        help="fail on missing optional deps instead of skipping",
    )
    p.add_argument(
        "--recreate-bad-collection",
        action="store_true",
        help="If existing collection has incorrect vector dim, drop and recreate it.",
    )
    p.add_argument(
        "--replace-existing",
        action="store_true",
        help="Delete old points for a document_id before upserting (idempotent re-ingest).",
    )
    p.add_argument(
        "--images",
        action="store_true",
        help="Also caption + index images in the images collection.",
    )
    p.add_argument(
        "--once",
        action="store_true",
        help="Run one pass over the dropzone then exit (no watch loop).",
    )
    p.add_argument(
        "--kinds",
        type=str,
        default=None,
        help="Comma/space list of kinds to include (e.g., pdf,txt,md).",
    )
<<<<<<< HEAD
    p.add_argument(
        "--debug",
        action="store_true",
        help="Print resolved env and collection info for debugging.",
    )
    p.add_argument(
        "--dry-run",
        action="store_true",
        help="Run selection/embedding logic but do not upsert. Print summary JSON and exit.",
    )

    # Read-only inspection modes (mutually exclusive)
    mx = p.add_mutually_exclusive_group()
    mx.add_argument(
        "--stats",
        action="store_true",
        help="Print total/per-kind counts (optionally filtered)",
    )
    mx.add_argument(
        "--list-files",
        action="store_true",
        help="List filesystem candidates to ingest (respects --dir, --kinds, --limit)",
    )
    mx.add_argument(
        "--list-collection",
        action="store_true",
        help="List Qdrant rows already stored (respects --limit)",
    )
    mx.add_argument("--list", action="store_true", help="Alias for --list-files")
    p.add_argument(
        "--limit", type=int, default=10, help="Max rows for --list (default 10)"
    )

    # Filters (work with --stats/--list; ignored during ingest)
    p.add_argument("--document-id", type=str, default=None)
    p.add_argument("--kind", type=str, default=None)
    p.add_argument("--path", type=str, default=None)
    p.add_argument(
        "--filter-by",
        action="append",
        help="Sugar for filters, repeatable (key=value). Allowed keys: document_id, kind, path",
=======

    # Read-only inspection modes (mutually exclusive)
    mx = p.add_mutually_exclusive_group()
    mx.add_argument(
        "--stats",
        action="store_true",
        help="Print total/per-kind counts (optionally filtered)",
    )
    mx.add_argument(
        "--list-files",
        action="store_true",
        help="List filesystem candidates to ingest (respects --dir, --kinds, --limit)",
    )
    mx.add_argument(
        "--list-collection",
        action="store_true",
        help="List Qdrant rows already stored (respects --limit)",
    )
    mx.add_argument("--list", action="store_true", help="Alias for --list-files")
    p.add_argument(
        "--limit", type=int, default=10, help="Max rows for --list (default 10)"
    )

    # Filters (work with --stats/--list; ignored during ingest)
    p.add_argument("--document-id", type=str, default=None)
    p.add_argument("--kind", type=str, default=None)
    p.add_argument("--path", type=str, default=None)
    p.add_argument(
        "--filter-by",
        action="append",
        help="Sugar for filters, repeatable (key=value). Allowed keys: document_id, kind, path",
    )

    args = p.parse_args()

    # Merge sugar filters into explicit flags (explicit flags win)
    sugar = _parse_filter_sugar(args.filter_by)
    document_id = args.document_id or sugar.get("document_id")
    kind = args.kind or sugar.get("kind")
    path = args.path or sugar.get("path")

    # Parse --kinds and combine with --kind
    kinds_set = set()
    if args.kinds:
        for k in args.kinds.replace(",", " ").split():
            if k:
                kinds_set.add(k.strip())
    if kind:
        kinds_set.add(kind)
    kinds_list = list(kinds_set) if kinds_set else None

    # Candidate selection logic
    drop = Path(args.dir)
    candidate_files = []
    # If --path is provided and exists, always include it
    explicit_path = None
    if args.path:
        explicit_path = Path(args.path)
        if explicit_path.exists():
            rel_path = str(explicit_path).replace("\\", "/")
            ext = explicit_path.suffix.lower()
            if ext == ".pdf":
                kind_norm = "pdf"
            elif ext in {".md", ".txt"}:
                kind_norm = "text"
            elif ext in {".jpg", ".jpeg", ".png", ".webp"}:
                kind_norm = "image"
            elif ext in AUDIO_EXTS:
                kind_norm = "audio"
            else:
                kind_norm = "text"
            candidate_files.append((explicit_path, rel_path, kind_norm))
    # Add other files from dropzone, respecting --kinds
    for p in _iter_files(drop):
        rel_path = str(p).replace("\\", "/")
        ext = p.suffix.lower()
        if ext == ".pdf":
            kind_norm = "pdf"
        elif ext in {".md", ".txt"}:
            kind_norm = "text"
        elif ext in {".jpg", ".jpeg", ".png", ".webp"}:
            kind_norm = "image"
        elif ext in AUDIO_EXTS:
            kind_norm = "audio"
        else:
            kind_norm = "text"
        # If --path was provided, skip duplicate
        if explicit_path and p.resolve() == explicit_path.resolve():
            continue
        # Filter by kinds if set
        if kinds_list and kind_norm not in kinds_list:
            continue
        candidate_files.append((p, rel_path, kind_norm))
        if len(candidate_files) >= args.limit:
            break

    # --list-files and --list output
    if args.list_files or args.list:
        files_out = [
            {"path": rel_path, "kind": kind_norm}
            for _, rel_path, kind_norm in candidate_files
        ]
        print(json.dumps({"files": files_out, "count": len(files_out)}))
        return

    if args.list_collection:
        # List Qdrant collection rows
        client = get_qdrant_client()
        points, _ = client.scroll(
            collection_name=CANONICAL_COLLECTION,
            scroll_filter=None,
            limit=args.limit,
            with_payload=True,
            with_vectors=False,
        )
        rows = []
        for p in points:
            payload = getattr(p, "payload", {}) or {}
            rel_path = (payload.get("path") or "").replace("\\", "/")
            kind = payload.get("kind") or "text"
            rows.append(
                {
                    "id": str(getattr(p, "id", "")),
                    "document_id": payload.get("document_id"),
                    "path": rel_path,
                    "kind": kind,
                    "idx": payload.get("idx"),
                }
            )
        print(json.dumps({"rows": rows, "count": len(rows)}))
        return

    # Ingest execution path
    recreate_bad = (
        args.recreate_bad_collection or os.getenv("QDRANT_RECREATE_BAD", "0") == "1"
>>>>>>> 632e6a09
    )
    import time

<<<<<<< HEAD
    args = p.parse_args()

    # Merge sugar filters into explicit flags (explicit flags win)
    sugar = _parse_filter_sugar(args.filter_by)
    document_id = args.document_id or sugar.get("document_id")
    kind = args.kind or sugar.get("kind")
    path = args.path or sugar.get("path")

    # Parse --kinds and combine with --kind
    kinds_set = set()
    if args.kinds:
        for k in args.kinds.replace(",", " ").split():
            if k:
                kinds_set.add(k.strip())
    if kind:
        kinds_set.add(kind)
    kinds_list = list(kinds_set) if kinds_set else None

    # Candidate selection logic
    drop = Path(args.dir)
    candidate_files = []
    # If --path is provided and exists, always include it
    explicit_path = None
    if args.path:
        explicit_path = Path(args.path)
        if explicit_path.exists():
            rel_path = str(explicit_path).replace("\\", "/")
            ext = explicit_path.suffix.lower()
            if ext == ".pdf":
                kind_norm = "pdf"
            elif ext in {".md", ".txt"}:
                kind_norm = "text"
            elif ext in {".jpg", ".jpeg", ".png", ".webp"}:
                kind_norm = "image"
            elif ext in AUDIO_EXTS:
                kind_norm = "audio"
            else:
                kind_norm = "text"
            candidate_files.append((explicit_path, rel_path, kind_norm))
    # Add other files from dropzone, respecting --kinds
    for p in _iter_files(drop):
        rel_path = str(p).replace("\\", "/")
        ext = p.suffix.lower()
        if ext == ".pdf":
            kind_norm = "pdf"
        elif ext in {".md", ".txt"}:
            kind_norm = "text"
        elif ext in {".jpg", ".jpeg", ".png", ".webp"}:
            kind_norm = "image"
        elif ext in AUDIO_EXTS:
            kind_norm = "audio"
        else:
            kind_norm = "text"
        # If --path was provided, skip duplicate
        if explicit_path and p.resolve() == explicit_path.resolve():
            continue
        # Filter by kinds if set
        if kinds_list and kind_norm not in kinds_list:
            continue
        candidate_files.append((p, rel_path, kind_norm))
        if len(candidate_files) >= args.limit:
            break

    # --debug: print resolved env and collection info
    if args.debug or args.dry_run:
        qdrant_url = os.getenv(
            "QDRANT_URL", getattr(settings, "QDRANT_URL", "http://localhost:6333")
        )
        qdrant_collection = getattr(
            settings,
            "QDRANT_COLLECTION",
            os.getenv("QDRANT_COLLECTION", "jsonify2ai_chunks_768"),
        )
        embeddings_model = getattr(
            settings,
            "EMBEDDINGS_MODEL",
            os.getenv("EMBEDDINGS_MODEL", "nomic-embed-text"),
        )
        embedding_dim = int(getattr(settings, "EMBEDDING_DIM", 768))
        print(
            f"[debug] QDRANT_URL={qdrant_url} QDRANT_COLLECTION={qdrant_collection} EMBEDDINGS_MODEL={embeddings_model} EMBEDDING_DIM={embedding_dim}"
        )
        print(
            f"[debug] candidate_files={len(candidate_files)} per_kind={{'text': {sum(1 for _,_,k in candidate_files if k=='text')}, 'pdf': {sum(1 for _,_,k in candidate_files if k=='pdf')}, 'image': {sum(1 for _,_,k in candidate_files if k=='image')}, 'audio': {sum(1 for _,_,k in candidate_files if k=='audio')}}}"
        )
        # Try to get Qdrant collection info
        try:
            client = get_qdrant_client()
            info = client.get_collection(qdrant_collection)
            points_count = info.get("points_count", "?")
            indexed_vectors_count = info.get("indexed_vectors_count", "?")
            print(
                f"[debug] collection_info points_count={points_count} indexed_vectors_count={indexed_vectors_count}"
            )
        except Exception:
            print("[debug] collection_info unavailable")

    # --dry-run: print summary and exit
    if args.dry_run:
        per_kind = {"text": 0, "pdf": 0, "image": 0, "audio": 0}
        for _, _, k in candidate_files:
            if k in per_kind:
                per_kind[k] += 1
        summary = {
            "ok": True,
            "files_scanned": len(candidate_files),
            "chunks_parsed": 0,  # Not chunked in dry-run
            "per_kind": per_kind,
            "collection": getattr(
                settings,
                "QDRANT_COLLECTION",
                os.getenv("QDRANT_COLLECTION", "jsonify2ai_chunks_768"),
            ),
            "embed_dim": int(getattr(settings, "EMBEDDING_DIM", 768)),
        }
        print(json.dumps(summary, indent=2))
        sys.exit(0)

    # --list-files and --list output
    if args.list_files or args.list:
        files_out = [
            {"path": rel_path, "kind": kind_norm}
            for _, rel_path, kind_norm in candidate_files
        ]
        print(json.dumps({"files": files_out, "count": len(files_out)}))
        return

    if args.list_collection:
        # List Qdrant collection rows
        client = get_qdrant_client()
        points, _ = client.scroll(
            collection_name=CANONICAL_COLLECTION,
            scroll_filter=None,
            limit=args.limit,
            with_payload=True,
            with_vectors=False,
        )
        rows = []
        for p in points:
            payload = getattr(p, "payload", {}) or {}
            rel_path = (payload.get("path") or "").replace("\\", "/")
            kind = payload.get("kind") or "text"
            rows.append(
                {
                    "id": str(getattr(p, "id", "")),
                    "document_id": payload.get("document_id"),
                    "path": rel_path,
                    "kind": kind,
                    "idx": payload.get("idx"),
                }
            )
        print(json.dumps({"rows": rows, "count": len(rows)}))
        return

    # Ingest execution path
    recreate_bad = (
        args.recreate_bad_collection or os.getenv("QDRANT_RECREATE_BAD", "0") == "1"
    )
    import time

    t0 = time.time()
    total_files = 0
    total_chunks = 0
    points_upserted = 0
    points_skipped_dedupe = 0
    per_kind = {"text": 0, "pdf": 0, "image": 0, "audio": 0}
    seen_points = set()
    client = get_qdrant_client()
    batch_size = int(getattr(settings, "QDRANT_UPSERT_BATCH_SIZE", 128))
    for p, rel_path, kind_norm in candidate_files:
        total_files += 1
        parser_name = None
        if kind_norm == "pdf":
            parser_name = "pdf"
        elif kind_norm == "image":
            parser_name = "image"
        elif kind_norm == "audio":
            parser_name = "audio"
        else:
            parser_name = "text"
        if args.stats:
            print(
                json.dumps(
                    {
                        "trace": "candidate",
                        "path": rel_path,
                        "kind": kind_norm,
                        "parser": parser_name,
                    },
                    ensure_ascii=False,
                )
            )
        # Handle images
        if kind_norm == "image" and args.images:
            try:
                cap = caption_image(p)
                vec = embed_texts([cap])[0]
                item = (
                    str(uuid.uuid4()),
                    vec,
                    {
                        "document_id": _document_id_for_file(p),
                        "path": rel_path,
                        "kind": "image",
                        "idx": 0,
                        "text": cap,
                        "meta": {
                            "source_ext": p.suffix.lower(),
                            "caption_model": "blip",
                        },
                    },
                )
                upsert_points(
                    [item],
                    collection_name=getattr(
                        settings, "QDRANT_COLLECTION_IMAGES", "jsonify2ai_images_768"
                    ),
                    client=client,
                    batch_size=1,
                    ensure=False,
                )
                points_upserted += 1
                per_kind["image"] += 1
            except Exception:
                continue
            continue
        # Parse text-like files
        try:
            raw = extract_text_auto(str(p), strict=args.strict)
        except SkipFile:
            continue
        if not raw.strip():
            continue
        document_id = _document_id_for_file(p)
        # Chunk using config defaults
        chunks = chunk_text(
            raw,
            size=int(getattr(settings, "CHUNK_SIZE", 800)),
            overlap=int(getattr(settings, "CHUNK_OVERLAP", 100)),
        )
=======
    t0 = time.time()
    total_files = 0
    total_chunks = 0
    points_upserted = 0
    points_skipped_dedupe = 0
    per_kind = {"text": 0, "pdf": 0, "image": 0, "audio": 0}
    seen_points = set()
    client = get_qdrant_client()
    batch_size = int(getattr(settings, "QDRANT_UPSERT_BATCH_SIZE", 128))
    for p, rel_path, kind_norm in candidate_files:
        total_files += 1
        parser_name = None
        if kind_norm == "pdf":
            parser_name = "pdf"
        elif kind_norm == "image":
            parser_name = "image"
        elif kind_norm == "audio":
            parser_name = "audio"
        else:
            parser_name = "text"
        if args.stats:
            print(
                json.dumps(
                    {
                        "trace": "candidate",
                        "path": rel_path,
                        "kind": kind_norm,
                        "parser": parser_name,
                    },
                    ensure_ascii=False,
                )
            )
        # Handle images
        if kind_norm == "image" and args.images:
            try:
                cap = caption_image(p)
                vec = embed_texts([cap])[0]
                item = (
                    str(uuid.uuid4()),
                    vec,
                    {
                        "document_id": _document_id_for_file(p),
                        "path": rel_path,
                        "kind": "image",
                        "idx": 0,
                        "text": cap,
                        "meta": {
                            "source_ext": p.suffix.lower(),
                            "caption_model": "blip",
                        },
                    },
                )
                upsert_points(
                    [item],
                    collection_name=getattr(
                        settings, "QDRANT_COLLECTION_IMAGES", "jsonify2ai_images_768"
                    ),
                    client=client,
                    batch_size=1,
                    ensure=False,
                )
                points_upserted += 1
                per_kind["image"] += 1
            except Exception:
                continue
            continue
        # Parse text-like files
        try:
            raw = extract_text_auto(str(p), strict=args.strict)
        except SkipFile:
            continue
        if not raw.strip():
            continue
        document_id = _document_id_for_file(p)
        # Chunk using config defaults
        chunks = chunk_text(
            raw,
            size=int(getattr(settings, "CHUNK_SIZE", 800)),
            overlap=int(getattr(settings, "CHUNK_OVERLAP", 100)),
        )
>>>>>>> 632e6a09
        if not chunks:
            continue
        vecs = embed_texts(chunks)
        items: List[Tuple[str, List[float], Dict[str, Any]]] = []
        for idx, (text, vec) in enumerate(zip(chunks, vecs)):
            point_key = (document_id, idx)
            if point_key in seen_points:
                points_skipped_dedupe += 1
                if not args.replace_existing:
                    continue
            seen_points.add(point_key)
            point_id = str(uuid.uuid4())
            rec = ChunkRecord(
                id=point_id,
                document_id=document_id,
                path=rel_path,
                kind=kind_norm,
                idx=idx,
                text=text,
                meta={"source_ext": p.suffix.lower()},
            )
            items.append((rec.id, vec, rec.payload()))
            total_chunks += 1
            per_kind[kind_norm] = per_kind.get(kind_norm, 0) + 1
        if items:
            upsert_points(
                items,
                collection_name=CANONICAL_COLLECTION,
                client=client,
                batch_size=batch_size,
                ensure=False,
            )
            points_upserted += len(items)
    elapsed = time.time() - t0
    stats = {
        "ok": True,
        "collection": CANONICAL_COLLECTION,
        "files_scanned": total_files,
        "chunks_parsed": total_chunks,
        "points_upserted": points_upserted,
        "points_skipped_dedupe": points_skipped_dedupe,
        "elapsed_seconds": elapsed,
        "per_kind": per_kind,
    }
    print(json.dumps(stats, indent=2))


if __name__ == "__main__":
    main()<|MERGE_RESOLUTION|>--- conflicted
+++ resolved
@@ -601,7 +601,7 @@
         default=None,
         help="Comma/space list of kinds to include (e.g., pdf,txt,md).",
     )
-<<<<<<< HEAD
+
     p.add_argument(
         "--debug",
         action="store_true",
@@ -643,7 +643,7 @@
         "--filter-by",
         action="append",
         help="Sugar for filters, repeatable (key=value). Allowed keys: document_id, kind, path",
-=======
+
 
     # Read-only inspection modes (mutually exclusive)
     mx = p.add_mutually_exclusive_group()
@@ -779,11 +779,10 @@
     # Ingest execution path
     recreate_bad = (
         args.recreate_bad_collection or os.getenv("QDRANT_RECREATE_BAD", "0") == "1"
->>>>>>> 632e6a09
+
     )
     import time
 
-<<<<<<< HEAD
     args = p.parse_args()
 
     # Merge sugar filters into explicit flags (explicit flags win)
@@ -1024,7 +1023,7 @@
             size=int(getattr(settings, "CHUNK_SIZE", 800)),
             overlap=int(getattr(settings, "CHUNK_OVERLAP", 100)),
         )
-=======
+
     t0 = time.time()
     total_files = 0
     total_chunks = 0
@@ -1105,7 +1104,7 @@
             size=int(getattr(settings, "CHUNK_SIZE", 800)),
             overlap=int(getattr(settings, "CHUNK_OVERLAP", 100)),
         )
->>>>>>> 632e6a09
+
         if not chunks:
             continue
         vecs = embed_texts(chunks)
