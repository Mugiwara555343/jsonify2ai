from fastapi import FastAPI
from fastapi.middleware.cors import CORSMiddleware
<<<<<<< HEAD
from worker.app.routers import health
from worker.app.routers import status as status_router
from worker.app.routers import search as search_router
from worker.app.routers import upload as upload_router
from worker.app.routers import ask as ask_router
from worker.app.routers import process as process_router
from worker.app.config import settings as C
from worker.app.qdrant_init import ensure_collections, collections_status
import logging
=======
from .config import settings
from .routers import process
from .routers import status as status_router
from .routers import search as search_router
from .routers import upload as upload_router
>>>>>>> 2eb4c47a

app = FastAPI(title="jsonify2ai-worker")
# CORS for local dev (Vite + any 3000-series localhost)
origins = [
    "http://localhost:5173",
    "http://127.0.0.1:5173",
    "http://localhost:5174",
    "http://127.0.0.1:5174",
    "http://localhost:3000",
    "http://127.0.0.1:3000",
]
app.add_middleware(
    CORSMiddleware,
    allow_origins=origins,
    allow_credentials=True,
    allow_methods=["*"],
    allow_headers=["*"],
)
app.include_router(health.router)
app.include_router(status_router.router)
app.include_router(search_router.router)
app.include_router(upload_router.router)
app.include_router(ask_router.router)
app.include_router(process_router.router)

<<<<<<< HEAD
@app.on_event("startup")
async def _startup_log():
    logging.info(f"[worker] QDRANT_URL={C.QDRANT_URL}  OLLAMA_URL={getattr(C,'OLLAMA_URL','')}")
    # idempotent: create collections if missing (skip if no Qdrant URL)
    try:
        if getattr(C, "QDRANT_URL", ""):
            await ensure_collections()
        else:
            logging.warning("[worker] QDRANT_URL not set; skipping ensure_collections()")
    except Exception as e:
        logging.warning(f"[worker] ensure_collections skipped due to error: {e}")
    logging.info("[worker] Routes: /health /status /search /upload /ask /process")
=======
# Add CORS middleware
app.add_middleware(CORSMiddleware, allow_origins=["*"], allow_methods=["*"], allow_headers=["*"])

# Log configuration on startup
@app.on_event("startup")
async def startup_event():
    print(f"Worker config -> model={settings.EMBEDDINGS_MODEL} dim={settings.EMBEDDING_DIM} dev_mode={os.getenv('EMBED_DEV_MODE', '0')} qdrant={settings.QDRANT_URL} ollama={settings.OLLAMA_URL} collection={settings.QDRANT_COLLECTION}")

# Include routers
app.include_router(process.router, prefix="/process", tags=["processing"])
app.include_router(status_router.router)
app.include_router(search_router.router)
app.include_router(upload_router.router)

@app.get("/health")
async def health():
    return {"ok": True}

@app.get("/debug/config")
async def debug_config():
    """Debug endpoint to show configuration (gated by DEBUG_CONFIG=1)"""
    if settings.DEBUG_CONFIG != "1":
        from fastapi import HTTPException
        raise HTTPException(status_code=404, detail="Not found")
    
    # Mask any potential secrets in URLs
    def mask_url(url: str) -> str:
        if not url:
            return url
        # Simple masking - replace password parts if they exist
        if "://" in url and "@" in url:
            # URL has auth, mask the password part
            parts = url.split("@")
            if len(parts) == 2:
                auth_part = parts[0]
                if ":" in auth_part:
                    scheme_host = auth_part.split("://")[0] + "://"
                    username = auth_part.split("://")[1].split(":")[0]
                    return f"{scheme_host}{username}:***@{parts[1]}"
        return url
    
    return {
        "model": settings.EMBEDDINGS_MODEL,
        "dim": settings.EMBEDDING_DIM,
        "dev_mode": os.getenv("EMBED_DEV_MODE", "0"),
        "qdrant_url": mask_url(settings.QDRANT_URL),
        "ollama_url": mask_url(settings.OLLAMA_URL),
        "collection": settings.QDRANT_COLLECTION,
        "chunk_size": settings.CHUNK_SIZE,
        "chunk_overlap": settings.CHUNK_OVERLAP,
        "debug_enabled": settings.DEBUG_CONFIG == "1"
    }
>>>>>>> 2eb4c47a

@app.get("/")
async def root():
    return {"message": "jsonify2ai Worker Service"}

if __name__ == "__main__":
    import uvicorn
    port = int(os.getenv("PORT_WORKER", "8090"))
    uvicorn.run(app, host="0.0.0.0", port=port)<|MERGE_RESOLUTION|>--- conflicted
+++ resolved
@@ -1,6 +1,6 @@
 from fastapi import FastAPI
 from fastapi.middleware.cors import CORSMiddleware
-<<<<<<< HEAD
+
 from worker.app.routers import health
 from worker.app.routers import status as status_router
 from worker.app.routers import search as search_router
@@ -10,13 +10,13 @@
 from worker.app.config import settings as C
 from worker.app.qdrant_init import ensure_collections, collections_status
 import logging
-=======
+
 from .config import settings
 from .routers import process
 from .routers import status as status_router
 from .routers import search as search_router
 from .routers import upload as upload_router
->>>>>>> 2eb4c47a
+
 
 app = FastAPI(title="jsonify2ai-worker")
 # CORS for local dev (Vite + any 3000-series localhost)
@@ -42,7 +42,7 @@
 app.include_router(ask_router.router)
 app.include_router(process_router.router)
 
-<<<<<<< HEAD
+
 @app.on_event("startup")
 async def _startup_log():
     logging.info(f"[worker] QDRANT_URL={C.QDRANT_URL}  OLLAMA_URL={getattr(C,'OLLAMA_URL','')}")
@@ -55,7 +55,7 @@
     except Exception as e:
         logging.warning(f"[worker] ensure_collections skipped due to error: {e}")
     logging.info("[worker] Routes: /health /status /search /upload /ask /process")
-=======
+
 # Add CORS middleware
 app.add_middleware(CORSMiddleware, allow_origins=["*"], allow_methods=["*"], allow_headers=["*"])
 
@@ -108,7 +108,7 @@
         "chunk_overlap": settings.CHUNK_OVERLAP,
         "debug_enabled": settings.DEBUG_CONFIG == "1"
     }
->>>>>>> 2eb4c47a
+
 
 @app.get("/")
 async def root():
