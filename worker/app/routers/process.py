<<<<<<< HEAD
# at top: existing imports
=======
>>>>>>> 09c2d6a5
from fastapi import APIRouter, HTTPException
from pydantic import BaseModel
from pathlib import Path
import logging

log = logging.getLogger(__name__)
router = APIRouter(prefix="/process", tags=["process"])

<<<<<<< HEAD
# ✅ what the tests expect:
class ProcessTextRequest(BaseModel):
    document_id: str
    path: str
    mime: str
    kind: str
=======
>>>>>>> 09c2d6a5

class TextPayload(BaseModel):
    document_id: str
<<<<<<< HEAD
    size: int

# (optional) keep your previous name as an alias to avoid breaking anything:
TextPayload = ProcessTextRequest

@router.post("/text", response_model=ProcessTextResponse)
def process_text(p: ProcessTextRequest):
    # Resolve inside-container path; we expect /app/data to be mounted
    file_path = Path(p.path)
    if not file_path.is_file():
=======
    path: str
    mime: str
    kind: str


@router.post("/text")
def process_text(p: TextPayload):
    # Resolve path inside container; we expect /app/data is mounted via compose.
    file_path = Path(p.path)
    if not file_path.is_file():
        # try to normalize (some callers may pass relative or host-like paths)
>>>>>>> 09c2d6a5
        file_path = Path("/app/data") / Path(p.path).name
    if not file_path.is_file():
        log.warning("[process/text] file not found: %s (doc=%s)", p.path, p.document_id)
        raise HTTPException(status_code=404, detail="file not found")

    size = file_path.stat().st_size
<<<<<<< HEAD
    log.info("[process/text] received doc=%s kind=%s mime=%s path=%s size=%d",
             p.document_id, p.kind, p.mime, str(file_path), size)

    return ProcessTextResponse(ok=True, document_id=p.document_id, size=size)
=======
    log.info(
        "[process/text] received doc=%s kind=%s mime=%s path=%s size=%d",
        p.document_id,
        p.kind,
        p.mime,
        str(file_path),
        size,
    )

    # TODO: parse -> chunk -> embed -> upsert (next slice)
    return {"ok": True, "document_id": p.document_id, "size": size}
>>>>>>> 09c2d6a5
<|MERGE_RESOLUTION|>--- conflicted
+++ resolved
@@ -1,7 +1,3 @@
-<<<<<<< HEAD
-# at top: existing imports
-=======
->>>>>>> 09c2d6a5
 from fastapi import APIRouter, HTTPException
 from pydantic import BaseModel
 from pathlib import Path
@@ -10,19 +6,18 @@
 log = logging.getLogger(__name__)
 router = APIRouter(prefix="/process", tags=["process"])
 
-<<<<<<< HEAD
+
 # ✅ what the tests expect:
 class ProcessTextRequest(BaseModel):
     document_id: str
     path: str
     mime: str
     kind: str
-=======
->>>>>>> 09c2d6a5
+
 
 class TextPayload(BaseModel):
     document_id: str
-<<<<<<< HEAD
+
     size: int
 
 # (optional) keep your previous name as an alias to avoid breaking anything:
@@ -33,7 +28,6 @@
     # Resolve inside-container path; we expect /app/data to be mounted
     file_path = Path(p.path)
     if not file_path.is_file():
-=======
     path: str
     mime: str
     kind: str
@@ -45,19 +39,17 @@
     file_path = Path(p.path)
     if not file_path.is_file():
         # try to normalize (some callers may pass relative or host-like paths)
->>>>>>> 09c2d6a5
         file_path = Path("/app/data") / Path(p.path).name
     if not file_path.is_file():
         log.warning("[process/text] file not found: %s (doc=%s)", p.path, p.document_id)
         raise HTTPException(status_code=404, detail="file not found")
 
     size = file_path.stat().st_size
-<<<<<<< HEAD
     log.info("[process/text] received doc=%s kind=%s mime=%s path=%s size=%d",
              p.document_id, p.kind, p.mime, str(file_path), size)
 
     return ProcessTextResponse(ok=True, document_id=p.document_id, size=size)
-=======
+
     log.info(
         "[process/text] received doc=%s kind=%s mime=%s path=%s size=%d",
         p.document_id,
@@ -68,5 +60,4 @@
     )
 
     # TODO: parse -> chunk -> embed -> upsert (next slice)
-    return {"ok": True, "document_id": p.document_id, "size": size}
->>>>>>> 09c2d6a5
+    return {"ok": True, "document_id": p.document_id, "size": size}