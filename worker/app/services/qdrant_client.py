--- conflicted
+++ resolved
@@ -21,17 +21,11 @@
 
 from qdrant_client import QdrantClient, models
 from qdrant_client.models import Distance, VectorParams
-<<<<<<< HEAD
 from worker.app.config import settings
 
 
 # -------------------------- Client helpers --------------------------
 
-=======
-from typing import List, Dict, Any
-from worker.app.config import settings
-
->>>>>>> 803485f2
 
 def get_qdrant_client() -> QdrantClient:
     """Return a Qdrant client configured from settings."""
@@ -47,7 +41,6 @@
         return False
 
 
-<<<<<<< HEAD
 def _current_vector_size(client: QdrantClient, name: str) -> Optional[int]:
     """Best-effort: read the configured vector dimension for a collection.
 
@@ -96,41 +89,15 @@
     qc = client or get_qdrant_client()
     name = name or settings.QDRANT_COLLECTION
     dim = dim or settings.EMBEDDING_DIM
-    recreate_bad = (settings.QDRANT_RECREATE_BAD == 1) if recreate_bad is None else recreate_bad
+    recreate_bad = (
+        (settings.QDRANT_RECREATE_BAD == 1) if recreate_bad is None else recreate_bad
+    )
 
     if not _collection_exists(qc, name):
         qc.recreate_collection(
             collection_name=name,
             vectors_config=VectorParams(size=dim, distance=distance),
         )
-=======
-def ensure_collection(client: QdrantClient, name: str, dim: int) -> None:
-    """
-    Ensure Qdrant collection exists with correct dimensions.
-
-    Args:
-        client: Qdrant client instance
-        name: Collection name
-        dim: Expected vector dimension
-
-    Raises:
-        ValueError: If collection exists with wrong dimensions
-    """
-    collections = client.get_collections()
-    collection_names = [c.name for c in collections.collections]
-
-    if name in collection_names:
-        # Verify existing collection dimensions
-        collection_info = client.get_collection(name)
-        current_dim = collection_info.config.params.vectors.size
-
-        if current_dim != dim:
-            raise ValueError(
-                f"Collection '{name}' exists with dimension {current_dim}, "
-                f"but model expects {dim}. Please use a different collection name "
-                f"or change the embedding model."
-            )
->>>>>>> 803485f2
     else:
         size = _current_vector_size(qc, name)
         if size is not None and size != dim:
@@ -170,12 +137,8 @@
     try:
         client.create_payload_index(
             collection_name=name,
-<<<<<<< HEAD
             field_name="path",
             field_schema=models.PayloadSchemaType.KEYWORD,
-=======
-            vectors_config=VectorParams(size=dim, distance=Distance.COSINE),
->>>>>>> 803485f2
         )
     except Exception:
         pass
@@ -184,9 +147,7 @@
 # -------------------------- Upserts & deletes --------------------------
 
 
-
 def upsert_points(
-<<<<<<< HEAD
     items: List[Tuple[str, List[float], Dict[str, Any]]],
     *,
     collection_name: Optional[str] = None,
@@ -217,7 +178,9 @@
             expected_dim = getattr(settings, "EMBEDDING_DIM", 768)
             if not isinstance(vec, list) or len(vec) != expected_dim:
                 points_skipped_embed_error += 1
-                print(f"[warn] Skipping upsert id={pid} due to embedding shape: got {type(vec)} len={len(vec) if isinstance(vec, list) else 'N/A'}")
+                print(
+                    f"[warn] Skipping upsert id={pid} due to embedding shape: got {type(vec)} len={len(vec) if isinstance(vec, list) else 'N/A'}"
+                )
                 continue
             valid_points.append(models.PointStruct(id=pid, vector=vec, payload=payload))
             print({"upserted": pid, "vector_len": len(vec)})
@@ -230,12 +193,27 @@
             # If it's a Qdrant HTTP error, print raw status/body and request payload
             try:
                 from qdrant_client.http.exceptions import UnexpectedResponse
+
                 if isinstance(e, UnexpectedResponse):
                     import json
-                    print("[error] upsert request payload (truncated):", json.dumps([p.dict() for p in valid_points])[:2000], file=sys.stderr)
+
+                    print(
+                        "[error] upsert request payload (truncated):",
+                        json.dumps([p.dict() for p in valid_points])[:2000],
+                        file=sys.stderr,
+                    )
                     if valid_points:
-                        print("[error] upsert summary: points_count=", len(valid_points), "first_point_keys=", list(valid_points[0].dict().keys()), file=sys.stderr)
-                    print(f"[qdrant error] status={e.status_code} body={e.body}", file=sys.stderr)
+                        print(
+                            "[error] upsert summary: points_count=",
+                            len(valid_points),
+                            "first_point_keys=",
+                            list(valid_points[0].dict().keys()),
+                            file=sys.stderr,
+                        )
+                    print(
+                        f"[qdrant error] status={e.status_code} body={e.body}",
+                        file=sys.stderr,
+                    )
             except Exception:
                 pass
             print(f"[error] upsert failed: {e}", file=sys.stderr)
@@ -251,9 +229,17 @@
     """Delete all points with payload.document_id == given value. Returns deleted count (best-effort)."""
     qc = client or get_qdrant_client()
     col = collection_name or settings.QDRANT_COLLECTION
-    flt = models.Filter(must=[models.FieldCondition(key="document_id", match=models.MatchValue(value=document_id))])
-    try:
-        res = qc.delete(collection_name=col, points_selector=models.FilterSelector(filter=flt))
+    flt = models.Filter(
+        must=[
+            models.FieldCondition(
+                key="document_id", match=models.MatchValue(value=document_id)
+            )
+        ]
+    )
+    try:
+        res = qc.delete(
+            collection_name=col, points_selector=models.FilterSelector(filter=flt)
+        )
         # qdrant doesn't always return a count; try to read it, else -1 (unknown)
         return int(getattr(res, "status", 0) == "acknowledged") or -1
     except Exception:
@@ -273,11 +259,19 @@
     """Convenience helper to compose common filters."""
     must: List[models.Condition] = []
     if document_id:
-        must.append(models.FieldCondition(key="document_id", match=models.MatchValue(value=document_id)))
+        must.append(
+            models.FieldCondition(
+                key="document_id", match=models.MatchValue(value=document_id)
+            )
+        )
     if kind:
-        must.append(models.FieldCondition(key="kind", match=models.MatchValue(value=kind)))
+        must.append(
+            models.FieldCondition(key="kind", match=models.MatchValue(value=kind))
+        )
     if path:
-        must.append(models.FieldCondition(key="path", match=models.MatchValue(value=path)))
+        must.append(
+            models.FieldCondition(key="path", match=models.MatchValue(value=path))
+        )
 
     if extra_must:
         must.extend(extra_must)
@@ -298,7 +292,9 @@
     """Search similar vectors in the explicit collection. Checks schema and prints debug diagnostics if requested."""
     qc = client or get_qdrant_client()
     if not collection_name:
-        raise RuntimeError("No Qdrant collection specified. Use --collection or set QDRANT_COLLECTION.")
+        raise RuntimeError(
+            "No Qdrant collection specified. Use --collection or set QDRANT_COLLECTION."
+        )
     # Check collection exists and schema matches
     try:
         info = qc.get_collection(collection_name)
@@ -318,13 +314,19 @@
             dist = None
         expected_dim = getattr(settings, "EMBEDDING_DIM", 768)
         if dim != expected_dim or (dist and str(dist).lower() != "cosine"):
-            raise RuntimeError(f"collection {collection_name} schema mismatch: expected dim={expected_dim} distance=Cosine — see README sanity checks")
+            raise RuntimeError(
+                f"collection {collection_name} schema mismatch: expected dim={expected_dim} distance=Cosine — see README sanity checks"
+            )
     except Exception as e:
-        raise RuntimeError(f"Failed to fetch collection info for '{collection_name}': {e}")
+        raise RuntimeError(
+            f"Failed to fetch collection info for '{collection_name}': {e}"
+        )
 
     # Debug diagnostics: raw collection JSON and parsed fields
     if debug:
-        import requests, json
+        import requests
+        import json
+
         url = getattr(settings, "QDRANT_URL", None)
         if url:
             endpoint = url.rstrip("/") + f"/collections/{collection_name}"
@@ -338,10 +340,16 @@
                     indexed_vectors_count = result.get("indexed_vectors_count")
                     # Some Qdrant versions nest indexed_vectors_count
                     if indexed_vectors_count is None and "result" in result:
-                        indexed_vectors_count = result["result"].get("indexed_vectors_count")
-                    print(f"debug: collection={collection_name} raw_points_count={points_count} indexed_vectors_count={indexed_vectors_count}")
+                        indexed_vectors_count = result["result"].get(
+                            "indexed_vectors_count"
+                        )
+                    print(
+                        f"debug: collection={collection_name} raw_points_count={points_count} indexed_vectors_count={indexed_vectors_count}"
+                    )
                 else:
-                    print(f"debug: GET {endpoint} status={resp.status_code} body={resp.text}")
+                    print(
+                        f"debug: GET {endpoint} status={resp.status_code} body={resp.text}"
+                    )
             except Exception as e:
                 print(f"debug: collection={collection_name} diagnostics error: {e}")
 
@@ -377,58 +385,4 @@
 
 def _batched(seq: List[Any], n: int) -> Iterable[List[Any]]:
     for i in range(0, len(seq), n):
-        yield seq[i : i + n]
-=======
-    client: QdrantClient,
-    name: str,
-    embeddings: List[List[float]],
-    payloads: List[Dict[str, Any]],
-    ids: List[str],
-) -> None:
-    """
-    Upsert points to Qdrant collection.
-
-    Args:
-        client: Qdrant client instance
-        name: Collection name
-        embeddings: List of embedding vectors
-        payloads: List of payload dictionaries
-        ids: List of point IDs
-    """
-    points = []
-    for i, (embedding, payload, point_id) in enumerate(zip(embeddings, payloads, ids)):
-        points.append({"id": point_id, "vector": embedding, "payload": payload})
-
-    client.upsert(
-        collection_name=name,
-        points=points,
-        parallel=1,  # MVP: sequential processing
-    )
-
-
-def upsert_points_min(
-    collection_name: str,
-    items: List[tuple],
-) -> int:
-    """
-    Minimal upsert function that takes (id, vector, payload) tuples.
-
-    Args:
-        collection_name: Collection name
-        items: List of (id, vector, payload) tuples
-
-    Returns:
-        Number of points upserted
-    """
-    client = get_qdrant_client()
-    points = []
-    for point_id, vector, payload in items:
-        points.append({"id": point_id, "vector": vector, "payload": payload})
-
-    client.upsert(
-        collection_name=collection_name,
-        points=points,
-        parallel=1,
-    )
-    return len(points)
->>>>>>> 803485f2
+        yield seq[i : i + n]